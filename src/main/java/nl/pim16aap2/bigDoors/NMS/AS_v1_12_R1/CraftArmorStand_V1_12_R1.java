package nl.pim16aap2.bigDoors.NMS.AS_v1_12_R1;

import org.bukkit.craftbukkit.v1_12_R1.entity.CraftLivingEntity;
import org.bukkit.entity.ArmorStand;
import org.bukkit.entity.EntityType;
import org.bukkit.inventory.ItemStack;
import org.bukkit.util.EulerAngle;

import net.minecraft.server.v1_12_R1.EntityArmorStand;
import net.minecraft.server.v1_12_R1.EntityLiving;
import net.minecraft.server.v1_12_R1.Vector3f;
import nl.pim16aap2.bigDoors.NMS.CustomCraftFallingBlock_Vall;

public class CraftArmorStand_V1_12_R1 extends CraftLivingEntity implements ArmorStand, CustomCraftFallingBlock_Vall
{
<<<<<<< HEAD
	public CraftArmorStand_V1_12_R1(org.bukkit.craftbukkit.v1_12_R1.CraftServer server, EntityLiving entity)
	{
		super(server, entity);
	}
=======
    public CraftArmorStand_V1_12_R1(org.bukkit.craftbukkit.v1_12_R1.CraftServer server, EntityLiving entity)
    {
        super(server, entity);
    }
>>>>>>> 54e10cb5

    public void recalcPosition()
    {
        entity.recalcPosition();
    }

    @Override
    public void setGravity(boolean gravity)
    {
//        super.setGravity(gravity);
//        // Armor stands are special
//        getHandle().noclip = !gravity;
        super.setGravity(gravity);
        getHandle().noclip = gravity;
    }

    @Override
    public String toString()
    {
        return "CraftArmorStand";
    }

    @Override
    public EntityType getType()
    {
        return EntityType.ARMOR_STAND;
    }

    @Override
    public EntityArmorStand getHandle()
    {
        return (EntityArmorStand) super.getHandle();
    }

<<<<<<< HEAD
	@Override
    public ItemStack getItemInHand() {
        return getEquipment().getItemInHand();
    }

	@Override
    public void setItemInHand(ItemStack item) {
=======
    @SuppressWarnings("deprecation")
    @Override
    public ItemStack getItemInHand()
    {
        return getEquipment().getItemInHand();
    }

    @SuppressWarnings("deprecation")
    @Override
    public void setItemInHand(ItemStack item)
    {
>>>>>>> 54e10cb5
        getEquipment().setItemInHand(item);
    }

    @Override
    public ItemStack getBoots()
    {
        return getEquipment().getBoots();
    }

    @Override
    public void setBoots(ItemStack item)
    {
        getEquipment().setBoots(item);
    }

    @Override
    public ItemStack getLeggings()
    {
        return getEquipment().getLeggings();
    }

    @Override
    public void setLeggings(ItemStack item)
    {
        getEquipment().setLeggings(item);
    }

    @Override
    public ItemStack getChestplate()
    {
        return getEquipment().getChestplate();
    }

    @Override
    public void setChestplate(ItemStack item)
    {
        getEquipment().setChestplate(item);
    }

    @Override
    public ItemStack getHelmet()
    {
        return getEquipment().getHelmet();
    }

    @Override
    public void setHelmet(ItemStack item)
    {
        getEquipment().setHelmet(item);
    }

    @Override
    public EulerAngle getBodyPose()
    {
        return fromNMS(getHandle().bodyPose);
    }

    @Override
    public void setBodyPose(EulerAngle pose)
    {
        getHandle().setBodyPose(toNMS(pose));
    }

    @Override
    public EulerAngle getLeftArmPose()
    {
        return fromNMS(getHandle().leftArmPose);
    }

    @Override
    public void setLeftArmPose(EulerAngle pose)
    {
        getHandle().setLeftArmPose(toNMS(pose));
    }

    @Override
    public EulerAngle getRightArmPose()
    {
        return fromNMS(getHandle().rightArmPose);
    }

    @Override
    public void setRightArmPose(EulerAngle pose)
    {
        getHandle().setRightArmPose(toNMS(pose));
    }

    @Override
    public EulerAngle getLeftLegPose()
    {
        return fromNMS(getHandle().leftLegPose);
    }

    @Override
    public void setLeftLegPose(EulerAngle pose)
    {
        getHandle().setLeftLegPose(toNMS(pose));
    }

    @Override
    public EulerAngle getRightLegPose()
    {
        return fromNMS(getHandle().rightLegPose);
    }

    @Override
    public void setRightLegPose(EulerAngle pose)
    {
        getHandle().setRightLegPose(toNMS(pose));
    }

    @Override
    public EulerAngle getHeadPose()
    {
        return fromNMS(getHandle().headPose);
    }

    @Override
    public void setHeadPose(EulerAngle pose)
    {
        getHandle().setHeadPose(toNMS(pose));
    }

    @Override
    public boolean hasBasePlate()
    {
        return !getHandle().hasBasePlate();
    }

    @Override
    public void setBasePlate(boolean basePlate)
    {
        getHandle().setBasePlate(!basePlate);
    }

    @Override
    public boolean isVisible()
    {
        return !getHandle().isInvisible();
    }

    @Override
    public void setVisible(boolean visible)
    {
        getHandle().setInvisible(!visible);
    }

    @Override
    public boolean hasArms()
    {
        return getHandle().hasArms();
    }

    @Override
    public void setArms(boolean arms)
    {
        getHandle().setArms(arms);
    }

    @Override
    public boolean isSmall()
    {
        return getHandle().isSmall();
    }

    @Override
    public void setSmall(boolean small)
    {
        getHandle().setSmall(small);
    }

    private static EulerAngle fromNMS(Vector3f old)
    {
        return new EulerAngle(
                Math.toRadians(old.getX()),
                Math.toRadians(old.getY()),
                Math.toRadians(old.getZ()));
    }

    private static Vector3f toNMS(EulerAngle old)
    {
        return new Vector3f(
                (float) Math.toDegrees(old.getX()),
                (float) Math.toDegrees(old.getY()),
                (float) Math.toDegrees(old.getZ()));
    }

    @Override
    public boolean isMarker()
    {
        return getHandle().isMarker();
    }

    @Override
    public void setMarker(boolean marker)
    {
        getHandle().setMarker(marker);
    }
}<|MERGE_RESOLUTION|>--- conflicted
+++ resolved
@@ -13,17 +13,10 @@
 
 public class CraftArmorStand_V1_12_R1 extends CraftLivingEntity implements ArmorStand, CustomCraftFallingBlock_Vall
 {
-<<<<<<< HEAD
-	public CraftArmorStand_V1_12_R1(org.bukkit.craftbukkit.v1_12_R1.CraftServer server, EntityLiving entity)
-	{
-		super(server, entity);
-	}
-=======
     public CraftArmorStand_V1_12_R1(org.bukkit.craftbukkit.v1_12_R1.CraftServer server, EntityLiving entity)
     {
         super(server, entity);
     }
->>>>>>> 54e10cb5
 
     public void recalcPosition()
     {
@@ -58,27 +51,17 @@
         return (EntityArmorStand) super.getHandle();
     }
 
-<<<<<<< HEAD
-	@Override
-    public ItemStack getItemInHand() {
+    @SuppressWarnings("deprecation")
+    @Override
+    public ItemStack getItemInHand()
+    {
         return getEquipment().getItemInHand();
     }
 
-	@Override
-    public void setItemInHand(ItemStack item) {
-=======
     @SuppressWarnings("deprecation")
     @Override
-    public ItemStack getItemInHand()
-    {
-        return getEquipment().getItemInHand();
-    }
-
-    @SuppressWarnings("deprecation")
-    @Override
     public void setItemInHand(ItemStack item)
     {
->>>>>>> 54e10cb5
         getEquipment().setItemInHand(item);
     }
 
