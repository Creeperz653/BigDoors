--- conflicted
+++ resolved
@@ -213,7 +213,6 @@
 
         if (isPlayerBusy(player))
             return;
-<<<<<<< HEAD
         
         
         
@@ -231,21 +230,6 @@
                       type == DoorType.SLIDINGDOOR ? new SlidingDoorCreator(plugin, player, name) : null;
 
         startTimerForAbortable(tu, player, 60 * 20);
-=======
-        ToolUser tu = type == DoorType.DOOR       ? new DoorCreator      (plugin, player, name) :
-            type == DoorType.DRAWBRIDGE ? new DrawbridgeCreator(plugin, player, name) :
-                type == DoorType.PORTCULLIS ? new PortcullisCreator(plugin, player, name) : null;
-
-                startTimerForAbortable(tu, player, 60 * 20);
-    }
-
-    public ToolUser isToolUser(Player player)
-    {
-        for (ToolUser tu : plugin.getToolUsers())
-            if (tu.getPlayer() == player)
-                return tu;
-        return null;
->>>>>>> 54e10cb5
     }
 
     public void startTimerForAbortable(Abortable abortable, Player player, int time)
@@ -586,12 +570,8 @@
                 ToolUser tu = plugin.getToolUser(player);
                 if (tu != null)
                 {
-<<<<<<< HEAD
 //                    tu.setIsDone(true);
                     abortAbortable(tu);
-=======
-                    tu.setIsDone(true);
->>>>>>> 54e10cb5
                     plugin.getMyLogger().returnToSender(player, Level.INFO, ChatColor.RED, plugin.getMessages().getString("CREATOR.GENERAL.Cancelled"));
                 }
                 return true;
@@ -709,7 +689,6 @@
             Util.broadcastMessage("Doors found: " + doorsStr);
         }
     }
-<<<<<<< HEAD
     
     private String helpFormat(String command, String explanation)
     {
@@ -732,21 +711,4 @@
             help += helpFormat("/BigDoors pause", "Pauses all door movement until the command is run again.");
         plugin.getMyLogger().returnToSender(sender, Level.INFO, ChatColor.RED, help);
     }
-}
-=======
-}
-
-
-
-
-
-
-
-
-
-
-
-
-
-
->>>>>>> 54e10cb5
+}