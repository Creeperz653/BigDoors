--- conflicted
+++ resolved
@@ -683,25 +683,6 @@
             Assert.assertNotSame(oldMin, newMin);
             Assert.assertNotSame(oldMax, newMax);
 
-<<<<<<< HEAD
-            // Set the coordinates of the database entry of door 3 to the new location.
-            storage.updateDoorCoords(3L, false, newMin.getX(), newMin.getY(), newMin.getZ(),
-                                     newMax.getX(), newMax.getY(), newMax.getZ());
-            // Verify that the database entry of door 3 and the object of door 3 are no longer the same.
-            // This should be the case because the coordinates should differ between them.
-            assertDoor3NotParity();
-            // Move the coordinates of the object of door 3 so that it matches the database entry of door 3.
-            // Then make sure both the object and the database entry of door 3 match.
-            door3.setCoordinates(newMin, newMax);
-            assertDoor3Parity();
-
-            // Reset the coordinates of both the database entry and the object of door 3 and verify they are the
-            // same again.
-            storage.updateDoorCoords(3L, false, oldMin.getX(), oldMin.getY(), oldMin.getZ(),
-                                     oldMax.getX(), oldMax.getY(), oldMax.getZ());
-            door3.setCoordinates(oldMin, oldMax);
-            assertDoor3Parity();
-=======
             final boolean isLocked = door3.isLocked();
             final boolean isOpen = door3.isOpen();
 
@@ -748,7 +729,6 @@
             pc.setBlocksToMove(blocksToMove);
 
             storage.syncAllData(door3);
->>>>>>> b514c8c6
         }
     }
 
