package nl.pim16aap2.bigdoors.doors;

import lombok.EqualsAndHashCode;
import lombok.Getter;
import lombok.NonNull;
import nl.pim16aap2.bigdoors.annotations.PersistentVariable;
import nl.pim16aap2.bigdoors.api.IPPlayer;
import nl.pim16aap2.bigdoors.api.PPlayerData;
import nl.pim16aap2.bigdoors.doortypes.DoorType;
import nl.pim16aap2.bigdoors.events.dooraction.DoorActionCause;
import nl.pim16aap2.bigdoors.events.dooraction.DoorActionType;
import nl.pim16aap2.bigdoors.moveblocks.BlockMover;
import nl.pim16aap2.bigdoors.testimplementations.TestPWorld;
import nl.pim16aap2.bigdoors.util.Cuboid;
import nl.pim16aap2.bigdoors.util.CuboidConst;
import nl.pim16aap2.bigdoors.util.DoorOwner;
import nl.pim16aap2.bigdoors.util.RotateDirection;
import nl.pim16aap2.bigdoors.util.vector.Vector2Di;
import nl.pim16aap2.bigdoors.util.vector.Vector3Di;
import org.jetbrains.annotations.NotNull;
import org.junit.jupiter.api.Assertions;
import org.junit.jupiter.api.Test;
import org.mockito.Mockito;

import java.util.ArrayList;
import java.util.Arrays;
import java.util.Optional;
import java.util.UUID;

class DoorSerializerTest
{
    private static final AbstractDoorBase.DoorData doorData;

    static
    {
        final String name = "randomDoorName";
        final Vector3Di pos = new Vector3Di(0, 0, 0);
        final PPlayerData playerData = new PPlayerData(UUID.randomUUID(), "player", -1, -1, true, true);
        final DoorOwner doorOwner = new DoorOwner(1, 0, playerData);
        doorData = new AbstractDoorBase.DoorData(1, name, pos, pos, pos, pos, new TestPWorld("worldName"),
                                                 false, false, RotateDirection.DOWN, doorOwner);
    }

    @Test
    void instantiate()
    {
        final DoorSerializer<TestDoorType> instantiator =
            Assertions.assertDoesNotThrow(() -> new DoorSerializer<>(TestDoorType.class));
        final TestDoorType base = new TestDoorType(doorData, "test", true, 42);

        TestDoorType test = Assertions.assertDoesNotThrow(
            () -> instantiator.instantiate(doorData, new ArrayList<>(Arrays.asList("test", true, 42))));
        Assertions.assertEquals(base, test);

        test = Assertions.assertDoesNotThrow(
            () -> instantiator.instantiate(doorData, new ArrayList<>(Arrays.asList("alternativeName", true, 42))));
        Assertions.assertEquals("alternativeName", test.getTestName());
    }

    @Test
    void serialize()
    {
        final DoorSerializer<TestDoorType> instantiator =
            Assertions.assertDoesNotThrow(() -> new DoorSerializer<>(TestDoorType.class));
        final TestDoorType testDoorType1 = new TestDoorType(doorData, "test", true, 42);

        final byte[] serialized = Assertions.assertDoesNotThrow(() -> instantiator.serialize(testDoorType1));
        Assertions.assertEquals(testDoorType1,
                                Assertions.assertDoesNotThrow(() -> instantiator.deserialize(doorData, serialized)));
    }

    @Test
    void subclass()
    {
        final DoorSerializer<TestDoorSubType> instantiator =
            Assertions.assertDoesNotThrow(() -> new DoorSerializer<>(TestDoorSubType.class));
        final TestDoorSubType testDoorSubType1 = new TestDoorSubType(doorData, "test", true, 42, 6);

        final byte[] serialized = Assertions.assertDoesNotThrow(() -> instantiator.serialize(testDoorSubType1));
        final TestDoorSubType testDoorSubType2 =
            Assertions.assertDoesNotThrow(() -> instantiator.deserialize(doorData, serialized));

        Assertions.assertEquals(testDoorSubType1, testDoorSubType2);
    }

    // Don't call super for equals etc, as we don't care about the equality
    // of the parameters that aren't serialized anyway.
    @SuppressWarnings("ConstantConditions")
    @EqualsAndHashCode(callSuper = false)
    private static class TestDoorType extends AbstractDoorBase
    {
        @PersistentVariable
        @Getter
        protected String testName;

        @PersistentVariable
        @Getter
        protected boolean isCoolType;

        @PersistentVariable
        @Getter
        private int blockTestCount;

<<<<<<< HEAD
        private static final DoorType DOOR_TYPE;

        static
        {
            DOOR_TYPE = Mockito.mock(DoorType.class);
            Mockito.when(DOOR_TYPE.getDoorSerializer()).thenReturn(Optional.empty());
        }

        public TestDoorType(final @NonNull DoorData doorData)
        {
            super(doorData);
        }

=======
>>>>>>> ac06a868
        public TestDoorType(final @NonNull DoorData doorData, final @NonNull String testName,
                            final boolean isCoolType, final int blockTestCount)
        {
            super(doorData);
            this.testName = testName;
            this.isCoolType = isCoolType;
            this.blockTestCount = blockTestCount;
        }

        @Override
        public @NotNull DoorType getDoorType()
        {
            return DOOR_TYPE;
        }

        @Override
        protected @NotNull BlockMover constructBlockMover(@NotNull DoorActionCause cause,
                                                          double time, boolean skipAnimation,
                                                          @NotNull CuboidConst newCuboid,
                                                          @NotNull IPPlayer responsible,
                                                          @NotNull DoorActionType actionType)
        {
            return null;
        }

        @Override
        public boolean canSkipAnimation()
        {
            return false;
        }

        @Override
        public @NotNull RotateDirection getCurrentToggleDir()
        {
            return null;
        }

        @Override
        public @NotNull Optional<Cuboid> getPotentialNewCoordinates()
        {
            return Optional.empty();
        }

        @Override
        public @NotNull RotateDirection cycleOpenDirection()
        {
            return null;
        }

        @Override
        public @NotNull Vector2Di[] calculateChunkRange()
        {
            return new Vector2Di[0];
        }
    }

    @SuppressWarnings("unused") @EqualsAndHashCode(callSuper = true)
    private static class TestDoorSubType extends TestDoorType
    {
        @PersistentVariable
        @Getter
        private int subclassTestValue = -1;

<<<<<<< HEAD
        TestDoorSubType(final @NonNull DoorData doorData)
        {
            super(doorData);
        }

=======
>>>>>>> ac06a868
        public TestDoorSubType(final @NonNull DoorData doorData, final @NonNull String testName,
                               final boolean isCoolType, final int blockTestCount, final int subclassTestValue)
        {
            super(doorData, testName, isCoolType, blockTestCount);

            this.testName = testName;
            this.isCoolType = isCoolType;

            this.subclassTestValue = subclassTestValue;
        }
    }
}<|MERGE_RESOLUTION|>--- conflicted
+++ resolved
@@ -101,7 +101,6 @@
         @Getter
         private int blockTestCount;
 
-<<<<<<< HEAD
         private static final DoorType DOOR_TYPE;
 
         static
@@ -115,8 +114,6 @@
             super(doorData);
         }
 
-=======
->>>>>>> ac06a868
         public TestDoorType(final @NonNull DoorData doorData, final @NonNull String testName,
                             final boolean isCoolType, final int blockTestCount)
         {
@@ -180,14 +177,11 @@
         @Getter
         private int subclassTestValue = -1;
 
-<<<<<<< HEAD
         TestDoorSubType(final @NonNull DoorData doorData)
         {
             super(doorData);
         }
 
-=======
->>>>>>> ac06a868
         public TestDoorSubType(final @NonNull DoorData doorData, final @NonNull String testName,
                                final boolean isCoolType, final int blockTestCount, final int subclassTestValue)
         {
