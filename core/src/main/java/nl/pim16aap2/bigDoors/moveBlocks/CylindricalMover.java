--- conflicted
+++ resolved
@@ -147,14 +147,9 @@
                             Block b = world.getBlockAt(pos);
                             materialData.setData(matByte);
 
-<<<<<<< HEAD
                             if (plugin.isOnFlattenedVersion())
-                                if (canRotate == 6)
-=======
-                            if (plugin.is1_13())
                             {
                                 if (canRotate == 6 || canRotate == 8)
->>>>>>> fb8a8ec9
                                 {
                                     block2 = fabf.nmsBlockFactory(world, (int) xAxis, (int) yAxis, (int) zAxis);
                                     block2.rotateCylindrical(this.rotDirection);
@@ -426,7 +421,7 @@
     }
 
     // Rotate logs by modifying its material data.
-    private byte rotateBlockDataLog(Byte matData)
+    private byte rotateBlockDataLog(byte matData)
     {
         if (matData >= 4 && matData <= 7)
             matData = (byte) (matData + 4);
@@ -470,7 +465,7 @@
         }
     }
 
-    private byte rotateBlockDataAnvil(Byte matData)
+    private byte rotateBlockDataAnvil(byte matData)
     {
         if (rotDirection == RotateDirection.CLOCKWISE)
         {
@@ -495,7 +490,7 @@
     }
 
     // Rotate stairs by modifying its material data.
-    private byte rotateBlockDataStairs(Byte matData)
+    private byte rotateBlockDataStairs(byte matData)
     {
         if (rotDirection == RotateDirection.CLOCKWISE)
         {
