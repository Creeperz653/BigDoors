package nl.pim16aap2.bigDoors.util;

import com.cryptomorin.xseries.XMaterial;
import com.google.common.hash.Hashing;
import nl.pim16aap2.bigDoors.BigDoors;
import nl.pim16aap2.bigDoors.Door;
import org.bukkit.Bukkit;
import org.bukkit.ChatColor;
import org.bukkit.Location;
import org.bukkit.Material;
import org.bukkit.OfflinePlayer;
import org.bukkit.entity.Entity;
import org.bukkit.entity.Player;
import org.bukkit.permissions.PermissionAttachmentInfo;

<<<<<<< HEAD
import javax.annotation.Nullable;
=======
>>>>>>> 75b15f99
import java.io.File;
import java.io.IOException;
import java.io.PrintWriter;
import java.io.StringWriter;
import java.net.URL;
import java.security.SecureRandom;
import java.util.EnumMap;
import java.util.EnumSet;
import java.util.Map;
import java.util.Optional;
import java.util.OptionalInt;
import java.util.Random;
import java.util.Scanner;
import java.util.Set;
import java.util.UUID;
import java.util.function.Supplier;
import java.util.regex.Matcher;
import java.util.regex.Pattern;

public final class Util
{
    private static final Set<Material> WHITELIST = EnumSet.noneOf(Material.class);
    private static final Set<Material> BLACKLIST = EnumSet.noneOf(Material.class);
    private static final Map<DoorDirection, RotateDirection> doorDirectionMapper = new EnumMap<>(DoorDirection.class);
    private static final Map<RotateDirection, DoorDirection> rotateDirectionMapper = new EnumMap<>(RotateDirection.class);
    static
    {
        doorDirectionMapper.put(DoorDirection.NORTH, RotateDirection.NORTH);
        doorDirectionMapper.put(DoorDirection.EAST, RotateDirection.EAST);
        doorDirectionMapper.put(DoorDirection.SOUTH, RotateDirection.SOUTH);
        doorDirectionMapper.put(DoorDirection.WEST, RotateDirection.WEST);

        rotateDirectionMapper.put(RotateDirection.NORTH, DoorDirection.NORTH);
        rotateDirectionMapper.put(RotateDirection.EAST, DoorDirection.EAST);
        rotateDirectionMapper.put(RotateDirection.SOUTH, DoorDirection.SOUTH);
        rotateDirectionMapper.put(RotateDirection.WEST, DoorDirection.WEST);
    }

    private Util()
    {
        // STAY OUT!
        throw new IllegalAccessError();
    }

    public static void processConfig(ConfigLoader configLoader)
    {
        WHITELIST.clear();
        BLACKLIST.clear();

        WHITELIST.addAll(configLoader.getWhitelist());
        BLACKLIST.addAll(configLoader.getBlacklist());

        for (Material mat : Material.values())
        {
            if (WHITELIST.contains(mat))
                continue;
            if (!Util.isAllowedBlockBackDoor(mat))
                BLACKLIST.add(mat);
        }
    }

    public static @Nullable <T> T firstNonNull(Supplier<T>... suppliers)
    {
        for (Supplier<T> supplier : suppliers)
        {
            T ret = supplier.get();
            if (ret != null)
                return ret;
        }
        return null;
    }

    public static Optional<DoorDirection> getDoorDirection(RotateDirection rot)
    {
        return Optional.ofNullable(rot == null ? null : rotateDirectionMapper.get(rot));
    }

    public static RotateDirection getRotateDirection(DoorDirection dir)
    {
        if (dir == null)
            return RotateDirection.NONE;
        final RotateDirection mapped = doorDirectionMapper.get(dir);
        if (mapped == null)
            throw new IllegalStateException("Failed to find rotate direction for direction: " + dir);
        return mapped;
    }

    // Send a message to a player in a specific color.
    public static void messagePlayer(Player player, ChatColor color, String s)
    {
        player.sendMessage(color + s);
    }

    public static String errorToString(Error e)
    {
        StringWriter sw = new StringWriter();
        e.printStackTrace(new PrintWriter(sw));
        return sw.toString();
    }

    public static String exceptionToString(Exception e)
    {
        StringWriter sw = new StringWriter();
        e.printStackTrace(new PrintWriter(sw));
        return sw.toString();
    }

    public static void broadcastMessage(String message)
    {
        if (ConfigLoader.DEBUG)
            Bukkit.broadcastMessage(message);
    }

    public static String locIntToString(Location loc)
    {
        return String.format("(%d;%d;%d)", loc.getBlockX(), loc.getBlockY(), loc.getBlockZ());
    }

    public static String locDoubleToString(Location loc)
    {
        return String.format("(%.2f;%.2f;%.2f)", loc.getX(), loc.getY(), loc.getZ());
    }

    public static long chunkHashFromLocation(Location loc)
    {
        return chunkHashFromLocation(loc.getBlockX(), loc.getBlockZ(), loc.getWorld().getUID());
    }

    public static long chunkHashFromLocation(int x, int z, UUID worldUUID)
    {
        int chunk_X = x >> 4;
        int chunk_Z = z >> 4;
        long hash = 3;
        hash = 19 * hash + worldUUID.hashCode();
        hash = 19 * hash + (int) (Double.doubleToLongBits(chunk_X) ^ (Double.doubleToLongBits(chunk_X) >>> 32));
        hash = 19 * hash + (int) (Double.doubleToLongBits(chunk_Z) ^ (Double.doubleToLongBits(chunk_Z) >>> 32));
        return hash;
    }

    public static long locationHash(Location loc)
    {
        return loc.hashCode();
    }

    public static long locationHash(int x, int y, int z, UUID worldUUID)
    {
        return locationHash(new Location(Bukkit.getWorld(worldUUID), x, y, z));
    }

    static final String chars = "0123456789ABCDEFGHIJKLMNOPQRSTUVWXYZabcdefghijklmnopqrstuvwxyz";
    static SecureRandom srnd = new SecureRandom();
    static Random rnd = new Random();

    public static String randomString(int length)
    {
        StringBuilder sb = new StringBuilder(length);
        for (int idx = 0; idx != length; ++idx)
            sb.append(chars.charAt(rnd.nextInt(chars.length())));
        return sb.toString();
    }

    public static String secureRandomString(int length)
    {
        StringBuilder sb = new StringBuilder(length);
        for (int idx = 0; idx != length; ++idx)
            sb.append(chars.charAt(srnd.nextInt(chars.length())));
        return sb.toString();
    }

    public static String readSHA256FromURL(final URL url)
    {
        try (Scanner scanner = new Scanner(url.openStream()))
        {
            String hash = scanner.nextLine();
            return hash.length() == 64 ? hash : "";
        }
        catch (Exception e)
        {
            e.printStackTrace();
        }
        return "";
    }

    private static final Pattern VERSION_CLEANUP = Pattern.compile("\\d+(\\.\\d+)+");

    /**
     * Gets the 'cleaned' version number of the current version. E.g. "Alpha
     * 0.1.8.22 (b620)" would return "0.1.8.22".
     *
     * @return The 'cleaned' version number of this version.
     */
    public static String getCleanedVersionString()
    {
        return getCleanedVersionString(BigDoors.get().getDescription().getVersion());
    }

    /**
     * Gets the 'cleaned' version number of the specified version. E.g. "Alpha
     * 0.1.8.22 (b620)" would return "0.1.8.22".
     *
     * @return The 'cleaned' version number of this version.
     */
    public static String getCleanedVersionString(String version)
    {
        Matcher matcher = VERSION_CLEANUP.matcher(version);
        if (!matcher.find())
            return "";
        return matcher.group(0);
    }

    public static String getSHA256(final File file) throws IOException
    {
        return com.google.common.io.Files.hash(file, Hashing.sha256()).toString();
    }

    public static String nameFromUUID(UUID playerUUID)
    {
        if (playerUUID == null)
            return null;
        String output = null;
        Player player = Bukkit.getPlayer(playerUUID);
        if (player != null)
            output = player.getName();
        else
            output = Bukkit.getOfflinePlayer(playerUUID).getName();
        return output;
    }

    public static String playerUUIDStrFromString(String input)
    {
        UUID playerUUID = playerUUIDFromString(input);
        return playerUUID == null ? null : playerUUID.toString();
    }

    public static UUID playerUUIDFromString(String input)
    {
        Player player = null;
        player = Bukkit.getPlayer(input);
        if (player == null)
            try
            {
                player = Bukkit.getPlayer(UUID.fromString(input));
            }
            // Not doing anything with catch because I really couldn't care less if it
            // didn't work.
            catch (Exception e)
            {
            }
        if (player != null)
            return player.getName().equals(input) ? player.getUniqueId() : null;

        OfflinePlayer offPlayer = null;
        try
        {
            offPlayer = Bukkit.getOfflinePlayer(UUID.fromString(input));
        }
        // Not doing anything with catch because I really couldn't care less if it
        // didn't work.
        catch (Exception e)
        {
        }
        if (offPlayer != null)
            return offPlayer.getName().equals(input) ? offPlayer.getUniqueId() : null;
        return null;
    }

    public static String getBasicDoorInfo(Door door)
    {
        return String.format("%5d (%d): %s", door.getDoorUID(), door.getPermission(), door.getName());
    }

    public static String getFullDoorInfo(Door door)
    {

        return door == null ? "Door not found!" : door.getDoorUID() + ": " + door.getName() + ", Min("
            + door.getMinimum().getBlockX() + ";" + door.getMinimum().getBlockY() + ";" + door.getMinimum().getBlockZ()
            + ")" + ", Max(" + door.getMaximum().getBlockX() + ";" + door.getMaximum().getBlockY() + ";"
            + door.getMaximum().getBlockZ() + ")" + ", Engine(" + door.getEngine().getBlockX() + ";"
            + door.getEngine().getBlockY() + ";" + door.getEngine().getBlockZ() + ")" + ", "
            + (door.isLocked() ? "" : "NOT ") + "locked" + "; Type=" + door.getType()
            + (door.getEngSide() == null ? "" :
                ("; EngineSide = " + door.getEngSide().toString() + "; doorLen = " + door.getLength()))
            + ", PowerBlockPos = (" + door.getPowerBlockLoc().getBlockX() + ";" + door.getPowerBlockLoc().getBlockY()
            + ";" + door.getPowerBlockLoc().getBlockZ() + ") = (" + door.getPowerBlockChunkHash() + ")" + ". It is "
            + (door.isOpen() ? "OPEN." : "CLOSED.") + " OpenDir = " + door.getOpenDir().toString() + ", Looking "
            + door.getLookingDir().toString() + ". It " + (door.getAutoClose() == -1 ? "does not auto close." :
                ("auto closes after " + door.getAutoClose() + " seconds."));
    }

    private static void playSoundSync(Location loc, String sound, float volume, float pitch)
    {
        final int range = BigDoors.get().getConfigLoader().getSoundRange();
        if (range < 1)
            return;
        for (Entity ent : loc.getWorld().getNearbyEntities(loc, range, range, range))
            if (ent instanceof Player)
                ((Player) ent).playSound(loc, sound, volume, pitch);
    }

    // Play sound at a location.
    public static void playSound(Location loc, String sound, float volume, float pitch)
    {

        Bukkit.getScheduler().callSyncMethod(BigDoors.get(), () ->
        {
            playSoundSync(loc, sound, volume, pitch);
            return null;
        });
    }

    public static int getMaxDoorsForPlayer(Player player)
    {
        if (player.isOp())
            return -1;
        return getHighestPermissionSuffix(player, "bigdoors.own.");
    }

    public static int getMaxDoorSizeForPlayer(Player player)
    {
        if (player.isOp())
            return -1;
        return getHighestPermissionSuffix(player, "bigdoors.maxsize.");
    }

    /**
     * Gets the lowest value from a number of integers where value >= 0.
     *
     * @param values The integers for which to find the lowest positive value.
     * @return The lowest positive value of the provided integers or -1 if all values were negative.
     */
    public static int minPositive(final int... values)
    {
        boolean foundPositive = false;
        int lowest = Integer.MAX_VALUE;
        for (int value : values)
        {
            if (value < 0)
                continue;
            foundPositive = true;
            if (value < lowest)
                lowest = value;
        }
        return foundPositive ? lowest : -1;
    }

    private static int getHighestPermissionSuffix(Player player, String permissionNode)
    {
        int ret = -1;
        for (PermissionAttachmentInfo perms : player.getEffectivePermissions())
            if (perms.getPermission().startsWith(permissionNode))
                try
                {
                    ret = Math.max(ret, Integer.parseInt(perms.getPermission().split(permissionNode)[1]));
                }
                catch (Exception e)
                {
                }
        return ret;
    }

    public static int tickRateFromSpeed(double speed)
    {
        int tickRate;
        if (speed > 9)
            tickRate = 1;
        else if (speed > 7)
            tickRate = 2;
        else if (speed > 6)
            tickRate = 3;
        else
            tickRate = 4;
        return tickRate;
    }

    // Return {time, tickRate, distanceMultiplier} for a given door size.
    public static double[] calculateTimeAndTickRate(int doorSize, double time, double speedMultiplier, double baseSpeed)
    {
        double[] ret = new double[3];
        double distance = Math.PI * doorSize / 2;
        if (time == 0.0)
            time = baseSpeed + doorSize / 3.5;
        double speed = distance / time;
        if (speedMultiplier != 1.0 && speedMultiplier != 0.0)
        {
            speed *= speedMultiplier;
            time = distance / speed;
        }

        // Too fast or too slow!
        double maxSpeed = 11;
        if (speed > maxSpeed || speed <= 0)
            time = distance / maxSpeed;

        double distanceMultiplier = speed > 4 ? 1.01 : speed > 3.918 ? 1.08 : speed > 3.916 ? 1.10 :
            speed > 2.812 ? 1.12 : speed > 2.537 ? 1.19 : speed > 2.2 ? 1.22 : speed > 2.0 ? 1.23 :
            speed > 1.770 ? 1.25 : speed > 1.570 ? 1.28 : 1.30;
        ret[0] = time;
        ret[1] = tickRateFromSpeed(speed);
        ret[2] = distanceMultiplier;
        return ret;
    }

    public static double doubleFromString(String input, double defaultVal)
    {
        try
        {
            return input == null ? defaultVal : Double.parseDouble(input);
        }
        catch (NumberFormatException e)
        {
            return defaultVal;
        }
    }

    public static long longFromString(String input, long defaultVal)
    {
        try
        {
            return input == null ? defaultVal : Long.parseLong(input);
        }
        catch (NumberFormatException e)
        {
            return defaultVal;
        }
    }

    // Send a message to a player.
    public static void messagePlayer(Player player, String s)
    {
        messagePlayer(player, ChatColor.WHITE, s);
    }

    // Send an array of messages to a player.
    public static void messagePlayer(Player player, String[] s)
    {
        String message = "";
        for (String str : s)
            message += str + "\n";
        messagePlayer(player, message);
    }

    // Send an array of messages to a player.
    public static void messagePlayer(Player player, ChatColor color, String[] s)
    {
        String message = "";
        for (String str : s)
            message += str + "\n";
        messagePlayer(player, color, message);
    }

    // Swap min and max values for type mode (0/1/2 -> X/Y/Z) for a specified door.
    public static void swap(Door door, int mode)
    {
        Location newMin = door.getMinimum();
        Location newMax = door.getMaximum();
        double temp;
        switch (mode)
        {
        case 0:
            temp = door.getMaximum().getX();
            newMax.setX(newMin.getX());
            newMin.setX(temp);
            break;
        case 1:
            temp = door.getMaximum().getY();
            newMax.setY(newMin.getY());
            newMin.setY(temp);
            break;
        case 2:
            temp = door.getMaximum().getZ();
            newMax.setZ(newMin.getZ());
            newMin.setZ(temp);
            break;
        }
    }

    public static boolean isAirOrWater(Material mat)
    {
        return XMaterial
            .matchXMaterial(mat.toString()).map(xmat -> xmat.equals(XMaterial.AIR) || xmat.equals(XMaterial.CAVE_AIR) ||
                                                        xmat.equals(XMaterial.WATER) || xmat.equals(XMaterial.LAVA))
            .orElse(false);
    }

    // Logs, stairs and glass panes can rotate, but they don't rotate in exactly the
    // same way.
    public static int canRotate(Material mat)
    {
        XMaterial xmat = XMaterial.matchXMaterial(mat.toString()).orElse(null);
        if (xmat == null)
            return 0;

        if (xmat.equals(XMaterial.ACACIA_LOG) || xmat.equals(XMaterial.BIRCH_LOG) ||
            xmat.equals(XMaterial.DARK_OAK_LOG) || xmat.equals(XMaterial.JUNGLE_LOG) ||
            xmat.equals(XMaterial.OAK_LOG) || xmat.equals(XMaterial.SPRUCE_LOG))
            return 1;
        if (mat.toString().endsWith("STAIRS"))
            return 2;
        // Panes only have to rotate on 1.13+.
        // On versions before, rotating it only changes its color...
        if ((BigDoors.get().isOnFlattenedVersion()) &&
            (xmat.equals(XMaterial.WHITE_STAINED_GLASS_PANE) || xmat.equals(XMaterial.YELLOW_STAINED_GLASS_PANE) ||
             xmat.equals(XMaterial.PURPLE_STAINED_GLASS_PANE) || xmat.equals(XMaterial.LIGHT_BLUE_STAINED_GLASS_PANE) ||
             xmat.equals(XMaterial.GRAY_STAINED_GLASS_PANE) || xmat.equals(XMaterial.GREEN_STAINED_GLASS_PANE) ||
             xmat.equals(XMaterial.BLACK_STAINED_GLASS_PANE) || xmat.equals(XMaterial.LIME_STAINED_GLASS_PANE) ||
             xmat.equals(XMaterial.BLUE_STAINED_GLASS_PANE) || xmat.equals(XMaterial.BROWN_STAINED_GLASS_PANE) ||
             xmat.equals(XMaterial.CYAN_STAINED_GLASS_PANE) || xmat.equals(XMaterial.RED_STAINED_GLASS_PANE) ||
             xmat.equals(XMaterial.MAGENTA_STAINED_GLASS_PANE)))
            return 3;
        if (xmat.equals(XMaterial.ANVIL))
            return 4;
        if (xmat.equals(XMaterial.COBBLESTONE_WALL))
            return 5;
        if (xmat.equals(XMaterial.STRIPPED_ACACIA_LOG) || xmat.equals(XMaterial.STRIPPED_BIRCH_LOG) ||
            xmat.equals(XMaterial.STRIPPED_SPRUCE_LOG) || xmat.equals(XMaterial.STRIPPED_DARK_OAK_LOG) ||
            xmat.equals(XMaterial.STRIPPED_JUNGLE_LOG) || xmat.equals(XMaterial.STRIPPED_OAK_LOG) ||
            xmat.equals(XMaterial.CHAIN))
            return 6;
        if (xmat.equals(XMaterial.END_ROD))
            return 7;
        return 0;
    }

    public static boolean isAllowedBlock(Material mat)
    {
        return WHITELIST.contains(mat) || !BLACKLIST.contains(mat);
    }

    // Certain blocks don't work in doors, so don't allow their usage.
    public static boolean isAllowedBlockBackDoor(Material mat)
    {
        if (BigDoors.get().getConfigLoader().getBlacklist().contains(mat))
            return false;

        String name = mat.toString();

        if (name.endsWith("SLAB") || name.endsWith("STAIRS") || name.endsWith("WALL"))
            return true;

        if (name.contains("POLISHED") || name.contains("SMOOTH") || name.contains("BRICKS") || name.contains("DEEPSLATE"))
            return true;

        if (name.endsWith("BANNER") || name.endsWith("SHULKER_BOX") || name.endsWith("DOOR") ||
            name.endsWith("CARPET") || name.endsWith("BUTTON") || name.endsWith("BED") ||
            name.endsWith("PRESSURE_PLATE") || name.endsWith("SIGN") || name.endsWith("SAPLING") ||
            name.endsWith("TORCH") || name.endsWith("HEAD") || name.endsWith("SKULL") || name.endsWith("RAIL") ||
            name.endsWith("TULIP"))
            return false;

        XMaterial xmat = XMaterial.matchXMaterial(name).orElse(null);
        if (xmat == null)
        {
            BigDoors.get().getMyLogger().warn("Could not determine material of mat: " + name);
            return false;
        }

        switch (xmat)
        {
        case AIR:
        case WATER:
        case LAVA:

        case ARMOR_STAND:
        case BREWING_STAND:
        case CAULDRON:
        case CHEST:
        case DROPPER:
        case DRAGON_EGG:
        case ENDER_CHEST:
        case HOPPER:
        case JUKEBOX:
        case PAINTING:

        case SPAWNER:
        case FURNACE:
        case FURNACE_MINECART:
        case CAKE:

        case LEVER:

        case REDSTONE:
        case REDSTONE_WIRE:
        case TRAPPED_CHEST:
        case TRIPWIRE:
        case TRIPWIRE_HOOK:

        case BROWN_MUSHROOM:
        case RED_MUSHROOM:
        case DEAD_BUSH:
        case FERN:
        case LARGE_FERN:
        case CONDUIT:

        case ROSE_BUSH:
        case ATTACHED_MELON_STEM:
        case ATTACHED_PUMPKIN_STEM:
        case WHITE_TULIP:
        case LILY_PAD:
        case SUGAR_CANE:
        case PUMPKIN_STEM:
        case NETHER_WART:
        case NETHER_WART_BLOCK:
        case VINE:
        case CHORUS_FLOWER:
        case CHORUS_FRUIT:
        case CHORUS_PLANT:
        case SUNFLOWER:

        case REPEATER:
        case COMMAND_BLOCK:
        case COMMAND_BLOCK_MINECART:
        case COMPARATOR:
        case SEA_PICKLE:

        case POPPY:
        case BLUE_ORCHID:
        case ALLIUM:
        case AZURE_BLUET:
        case OXEYE_DAISY:
        case LILAC:
        case PEONY:
        case GRASS:
        case TALL_GRASS:
        case SEAGRASS:
        case TALL_SEAGRASS:

        case SHULKER_BOX:

        case LADDER:

        case STRUCTURE_BLOCK:
        case STRUCTURE_VOID:

            /* 1.14 start */

        case DANDELION:
        case CORNFLOWER:
        case LILY_OF_THE_VALLEY:
        case WITHER_ROSE:
        case BARREL:

        case BLAST_FURNACE:
        case CARTOGRAPHY_TABLE:
        case COMPOSTER:
        case FLETCHING_TABLE:

        case GRINDSTONE:
        case JIGSAW:
        case LECTERN:
        case LOOM:
        case SMITHING_TABLE:
//        case SMOKER:
        case STONECUTTER:
        case SWEET_BERRY_BUSH:
        case LANTERN:
        case BELL:
            /* 1.14 end */

            /* 1.15 start */
        case BEEHIVE:
        case BEE_NEST:
            /* 1.15 end */

            /* 1.17 start */
        case CAVE_VINES:
        case CAVE_VINES_PLANT:
        case GLOW_ITEM_FRAME:
        case GLOW_LICHEN:
        case MOSS_CARPET:
        case AMETHYST_CLUSTER:
        case BIG_DRIPLEAF:
        case BIG_DRIPLEAF_STEM:
            /* 1.17 end */

            return false;
        default:
            return true;
        }
    }

    public static Optional<UUID> parseUUID(final String str)
    {
        try
        {
            return Optional.of(UUID.fromString(str));
        }
        catch (IllegalArgumentException e)
        {
            return Optional.empty();
        }
    }

    public static OptionalInt parseInt(final String str)
    {
        if (str == null)
            return OptionalInt.empty();
        try
        {
            return OptionalInt.of(Integer.parseInt(str));
        }
        catch (NumberFormatException e)
        {
            return OptionalInt.empty();
        }
    }

    public static boolean between(int value, int start, int end)
    {
        return value <= end && value >= start;
    }
}<|MERGE_RESOLUTION|>--- conflicted
+++ resolved
@@ -13,10 +13,7 @@
 import org.bukkit.entity.Player;
 import org.bukkit.permissions.PermissionAttachmentInfo;
 
-<<<<<<< HEAD
 import javax.annotation.Nullable;
-=======
->>>>>>> 75b15f99
 import java.io.File;
 import java.io.IOException;
 import java.io.PrintWriter;
@@ -643,8 +640,6 @@
         case SEAGRASS:
         case TALL_SEAGRASS:
 
-        case SHULKER_BOX:
-
         case LADDER:
 
         case STRUCTURE_BLOCK:
