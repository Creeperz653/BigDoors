package nl.pim16aap2.bigDoors;

import nl.pim16aap2.bigDoors.GUI.GUI;
import nl.pim16aap2.bigDoors.NMS.FallingBlockFactory;
import nl.pim16aap2.bigDoors.NMS.FallingBlockFactory_V1_11_R1;
import nl.pim16aap2.bigDoors.NMS.FallingBlockFactory_V1_12_R1;
import nl.pim16aap2.bigDoors.NMS.FallingBlockFactory_V1_13_R1;
import nl.pim16aap2.bigDoors.NMS.FallingBlockFactory_V1_13_R1_5;
import nl.pim16aap2.bigDoors.NMS.FallingBlockFactory_V1_13_R2;
import nl.pim16aap2.bigDoors.NMS.FallingBlockFactory_V1_14_R1;
import nl.pim16aap2.bigDoors.NMS.FallingBlockFactory_V1_15_R1;
import nl.pim16aap2.bigDoors.NMS.FallingBlockFactory_V1_16_R1;
import nl.pim16aap2.bigDoors.NMS.FallingBlockFactory_V1_16_R2;
import nl.pim16aap2.bigDoors.NMS.FallingBlockFactory_V1_16_R3;
import nl.pim16aap2.bigDoors.NMS.FallingBlockFactory_V1_17_R1;
import nl.pim16aap2.bigDoors.codegeneration.FallbackGeneratorManager;
import nl.pim16aap2.bigDoors.compatiblity.FakePlayerCreator;
import nl.pim16aap2.bigDoors.compatiblity.ProtectionCompatManager;
import nl.pim16aap2.bigDoors.handlers.ChunkUnloadHandler;
import nl.pim16aap2.bigDoors.handlers.CommandHandler;
import nl.pim16aap2.bigDoors.handlers.EventHandlers;
import nl.pim16aap2.bigDoors.handlers.FailureCommandHandler;
import nl.pim16aap2.bigDoors.handlers.GUIHandler;
import nl.pim16aap2.bigDoors.handlers.LoginMessageHandler;
import nl.pim16aap2.bigDoors.handlers.LoginResourcePackHandler;
import nl.pim16aap2.bigDoors.handlers.RedstoneHandler;
import nl.pim16aap2.bigDoors.moveBlocks.BridgeOpener;
import nl.pim16aap2.bigDoors.moveBlocks.DoorOpener;
import nl.pim16aap2.bigDoors.moveBlocks.Opener;
import nl.pim16aap2.bigDoors.moveBlocks.PortcullisOpener;
import nl.pim16aap2.bigDoors.moveBlocks.SlidingDoorOpener;
import nl.pim16aap2.bigDoors.storage.sqlite.SQLiteJDBCDriverConnection;
import nl.pim16aap2.bigDoors.toolUsers.ToolUser;
import nl.pim16aap2.bigDoors.toolUsers.ToolVerifier;
import nl.pim16aap2.bigDoors.util.ChunkUtils.ChunkLoadMode;
import nl.pim16aap2.bigDoors.util.ChunkUtils.ChunkLoadResult;
import nl.pim16aap2.bigDoors.util.ConfigLoader;
import nl.pim16aap2.bigDoors.util.DoorOpenResult;
import nl.pim16aap2.bigDoors.util.DoorType;
import nl.pim16aap2.bigDoors.util.Messages;
import nl.pim16aap2.bigDoors.util.TimedCache;
import nl.pim16aap2.bigDoors.util.Util;
import nl.pim16aap2.bigDoors.waitForCommand.WaitForCommand;
import org.bstats.bukkit.Metrics;
import org.bstats.charts.AdvancedPie;
import org.bukkit.Bukkit;
import org.bukkit.Location;
import org.bukkit.World;
import org.bukkit.command.CommandExecutor;
import org.bukkit.entity.Player;
import org.bukkit.event.HandlerList;
import org.bukkit.event.Listener;
import org.bukkit.plugin.PluginDescriptionFile;
import org.bukkit.plugin.java.JavaPlugin;
import org.jetbrains.annotations.NotNull;

import java.io.BufferedReader;
import java.io.File;
import java.io.InputStreamReader;
import java.lang.reflect.Field;
import java.util.ArrayList;
import java.util.Arrays;
import java.util.Collections;
import java.util.HashMap;
import java.util.HashSet;
import java.util.Iterator;
import java.util.List;
import java.util.Map;
import java.util.Map.Entry;
import java.util.Optional;
import java.util.Set;
import java.util.UUID;
import java.util.logging.Level;
import java.util.regex.Matcher;
import java.util.regex.Pattern;

// TODO: Drawbridges that were created when flat, should remember that direction for opening.

public class BigDoors extends JavaPlugin implements Listener
{
    private static BigDoors instance;
    public static final boolean DEVBUILD = true;
    private int buildNumber = -1;

    private static final String PACKAGE_VERSION = Bukkit.getServer().getClass().getPackage().getName().split("\\.")[3];

    public static final int MINIMUMDOORDELAY = 15;

    // TODO: Maybe use a whitelist instead?
    private static final Set<String> BLACKLISTED_SERVERS = Collections
        .unmodifiableSet(new HashSet<>(Arrays.asList("CatServer", "Mohist", "Magma", "Glowstone", "Akarin")));

    private static final List<String> BLACKLISTED_PLUGINS = Collections
        .unmodifiableList(new ArrayList<>(Arrays.asList("Geyser-Spigot", "ViaRewind")));

    private ToolVerifier tf;
    private SQLiteJDBCDriverConnection db;
    private FallingBlockFactory fabf;
    private ConfigLoader config;
    private String locale;
    private MyLogger logger;
    private Metrics metrics;
    private File logFile;
    private Messages messages;
    private Commander commander = null;
    private DoorOpener doorOpener;
    private BridgeOpener bridgeOpener;
    private CommandHandler commandHandler;
    private FailureCommandHandler failureCommandHandler;
    private SlidingDoorOpener slidingDoorOpener;
    private PortcullisOpener portcullisOpener;
    private RedstoneHandler redstoneHandler;
    private boolean validVersion;
    private HashMap<UUID, ToolUser> toolUsers;
    private HashMap<UUID, GUI> playerGUIs;
    private HashMap<UUID, WaitForCommand> cmdWaiters;
    private FakePlayerCreator fakePlayerCreator;
    private AutoCloseScheduler autoCloseScheduler;
    private ProtectionCompatManager protCompatMan;
    private LoginResourcePackHandler rPackHandler;
    private TimedCache<Long /* Chunk */, HashMap<Long /* Loc */, Long /* doorUID */>> pbCache = null;
    private VaultManager vaultManager;
    private UpdateManager updateManager;
<<<<<<< HEAD
    private static final @NotNull MCVersion MC_VERSION = BigDoors.calculateMCVersion();
    private static final boolean IS_ON_FLATTENED_VERSION = MC_VERSION.isAtLeast(MCVersion.v1_13);
=======
    private static final MCVersion MC_VERSION = BigDoors.calculateMCVersion();
>>>>>>> cd516066
    private boolean isEnabled = false;
    private final List<String> loginMessages = new ArrayList<>();
    private final WorldHeightManager worldHeightManager = new WorldHeightManager();

    public BigDoors()
    {
        instance = this;
    }

    @Override
    public void onEnable()
    {
        logFile = new File(getDataFolder(), "log.txt");
        logger = new MyLogger(this, logFile);
        updateManager = new UpdateManager(this);

        buildNumber = readBuildNumber();
        overrideVersion();

        try
        {
            readConfigValues();
        }
        catch (Exception e)
        {
            logger.logMessageToConsoleOnly("Failed to read config file. Plugin disabled!");
            setDisabled("This plugin is disabled because it failed to read config file!");
            return;
        }
        updateManager.setEnabled(getConfigLoader().autoDLUpdate(), getConfigLoader().announceUpdateCheck());

        messages = new Messages(this);

        Optional<String> disableReason = isCurrentEnvironmentInvalid();
        if (disableReason.isPresent())
        {
            if (!getConfigLoader().unsafeMode())
            {
                String error = "This plugin is disabled because it is running in an invalid environment: "
                    + disableReason.get();
                logger.logMessage(error, true, true);
                setDisabled(error);
                return;
            }
            loginMessages.add("You are trying to load this plugin in an unsupported environment: \""
                                  + disableReason.get() + "\"!!!");
        }

        logger.logMessageToLogFile("Starting BigDoors version: " + getDescription().getVersion());

        if (DEVBUILD)
            logger.logMessageToConsoleOnly("WARNING! You are running a dev-build (build: " + buildNumber + ")!");

        try
        {
            Bukkit.getPluginManager().registerEvents(new LoginMessageHandler(this), this);

            validVersion = compatibleMCVer();
            // Load the files for the correct version of Minecraft.
            if (!validVersion)
            {
                logger.logMessage("Trying to load the plugin on an incompatible version of Minecraft! (\""
                                      + (Bukkit.getServer().getClass().getPackage().getName().replace(".", ",")
                                               .split(",")[3])
                                      + "\"). This plugin will NOT be enabled!", true, true);
                logger.logMessage("If no update is available for this version, you could try to enable " +
                                      "code generation in the config.", true, true);
                logger.logMessage("Code generation may add support for this version, but be sure to read the " +
                                      "warning in the config before using it!", true, true);
                setDisabled("This version of Minecraft is not supported. Is the plugin up-to-date? " +
                                "Or enable code generation.");
                return;
            }
            fakePlayerCreator = new FakePlayerCreator(this);

            init();

            vaultManager = new VaultManager(this);
            autoCloseScheduler = new AutoCloseScheduler(this);

            Bukkit.getPluginManager().registerEvents(new EventHandlers(this), this);
            Bukkit.getPluginManager().registerEvents(new GUIHandler(this), this);
            Bukkit.getPluginManager().registerEvents(new ChunkUnloadHandler(this), this);

            // No need to put these in init, as they should not be reloaded.
            pbCache = new TimedCache<>(this, config.cacheTimeout());
            protCompatMan = new ProtectionCompatManager(this);
            Bukkit.getPluginManager().registerEvents(protCompatMan, this);
            db = new SQLiteJDBCDriverConnection(this, config.dbFile());
            commander = new Commander(this, db);
            doorOpener = new DoorOpener(this);
            bridgeOpener = new BridgeOpener(this);
            commandHandler = new CommandHandler(this);
            portcullisOpener = new PortcullisOpener(this);
            slidingDoorOpener = new SlidingDoorOpener(this);

            registerCommands(commandHandler);
        }
        catch (Exception exception)
        {
            exception.printStackTrace();
            logger.logMessage(Util.exceptionToString(exception), true, true);
            setDisabled(
                "This plugin is disabled because an unknown error occurred during startup, please check the logs!");
        }

        isEnabled = true;
    }

    public WorldHeightManager getWorldHeightManager()
    {
        return worldHeightManager;
    }

    /**
     * Checks if the current environment is invalid. This plugin should not attempt initialization in an invalid
     * environment.
     * <p>
     * Note that it doesn't check if the version is valid. That is done somewhere else and I couldn't be bothered to
     * rewrite it.
     *
     * @return The name of the invalid environment, if one could be found.
     */
    private Optional<String> isCurrentEnvironmentInvalid()
    {
        for (final String pluginName : BLACKLISTED_PLUGINS)
            if (getServer().getPluginManager().getPlugin(pluginName) != null)
                return Optional.of(pluginName);

        if (BigDoors.BLACKLISTED_SERVERS.contains(Bukkit.getName()))
            return Optional.of(Bukkit.getName());

        return Optional.empty();
    }

    private void registerCommands(CommandExecutor commandExecutor)
    {
        getCommand("recalculatepowerblocks").setExecutor(commandExecutor);
        getCommand("killbigdoorsentities").setExecutor(commandExecutor);
        getCommand("inspectpowerblockloc").setExecutor(commandExecutor);
        getCommand("changepowerblockloc").setExecutor(commandExecutor);
        getCommand("setautoclosetime").setExecutor(commandExecutor);
        getCommand("setdoorrotation").setExecutor(commandExecutor);
        getCommand("setblockstomove").setExecutor(commandExecutor);
        getCommand("listplayerdoors").setExecutor(commandExecutor);
        getCommand("setnotification").setExecutor(commandExecutor);
        getCommand("newportcullis").setExecutor(commandExecutor);
        getCommand("toggledoor").setExecutor(commandExecutor);
        getCommand("pausedoors").setExecutor(commandExecutor);
        getCommand("closedoor").setExecutor(commandExecutor);
        getCommand("doordebug").setExecutor(commandExecutor);
        getCommand("listdoors").setExecutor(commandExecutor);
        getCommand("stopdoors").setExecutor(commandExecutor);
        getCommand("bdcancel").setExecutor(commandExecutor);
        getCommand("filldoor").setExecutor(commandExecutor);
        getCommand("doorinfo").setExecutor(commandExecutor);
        getCommand("opendoor").setExecutor(commandExecutor);
        getCommand("nameDoor").setExecutor(commandExecutor);
        getCommand("bigdoors").setExecutor(commandExecutor);
        getCommand("newdoor").setExecutor(commandExecutor);
        getCommand("deldoor").setExecutor(commandExecutor);
        getCommand("bdm").setExecutor(commandExecutor);
    }

    private void setDisabled(String reason)
    {
        failureCommandHandler = new FailureCommandHandler(reason);
        registerCommands(failureCommandHandler);
    }

    private void init()
    {
        if (!validVersion)
            return;

        // Don't read the config if the plugin hasn't been enabled yet.
        // In other words: Skip reading the config on the first run (because it's
        // already read in onEnable).
        if (isEnabled)
            readConfigValues();

        Util.processConfig(getConfigLoader());
        messages.reloadMessages();
        toolUsers = new HashMap<>();
        playerGUIs = new HashMap<>();
        cmdWaiters = new HashMap<>();
        tf = new ToolVerifier(messages.getString("CREATOR.GENERAL.StickName"));

        if (config.enableRedstone())
        {
            redstoneHandler = new RedstoneHandler(this);
            Bukkit.getPluginManager().registerEvents(redstoneHandler, this);
        }

        if (config.resourcePackEnabled())
        {
            // If a resource pack was set for the current version of Minecraft, send that
            // pack to the client on login.
            rPackHandler = new LoginResourcePackHandler(this, config.resourcePack());
            Bukkit.getPluginManager().registerEvents(rPackHandler, this);
        }

        // Load stats collector if allowed, otherwise unload it if needed or simply
        // don't load it in the first place.
        if (config.allowStats())
        {
            logger.myLogger(Level.INFO, "Enabling stats! Thanks, it really helps!");
            setupMetrics();
        }
        else
        {
            // Y u do dis? :(
            metrics = null;
            logger
                .myLogger(Level.INFO,
                          "Stats disabled, not laoding stats :(... Please consider enabling it! I am a simple man, seeing higher user numbers helps me stay motivated!");
        }

        updateManager.setEnabled(getConfigLoader().autoDLUpdate(), getConfigLoader().announceUpdateCheck());

        if (commander != null)
            commander.setCanGo(true);
    }

    public static BigDoors get()
    {
        return instance;
    }

    public @NotNull ClassLoader getBigDoorsClassLoader()
    {
        return super.getClassLoader();
    }

    /**
     * For this plugin, there is a difference between being enabled and being enabled successfully.
     * <p>
     * This plugin will always try to enable itself, even if it won't function at all. This is done so that an
     * alternative command handler can be registered to inform users that the plugin is broken and admins WHY it failed
     * to enable properly.
     * <p>
     * So, if you inted to use this plugin, make sure to check this function to avoid running into issues.
     *
     * @return True if this plugin was enabled successfully.
     */
    public boolean isEnabledSuccessfully()
    {
        return isEnabled;
    }

    /**
     * Gets the number of the current build. Higher number == newer build. This can be used to check for feature
     * support, for example. Released builds do not use branches, so if feature x is supported in build y, feature x
     * will also be supported in build y+1, unless intentionally removed.
     *
     * @return The id of the current build.
     */
    public int getBuild()
    {
        return buildNumber;
    }

    public void onPlayerLogout(final Player player)
    {
        WaitForCommand cw = getCommandWaiter(player);
        if (cw != null)
            cw.abortSilently();

        playerGUIs.remove(player.getUniqueId());
        ToolUser tu = getToolUser(player);
        if (tu != null)
            tu.abortSilently();
    }

    public String getPackageVersion()
    {
        return PACKAGE_VERSION;
    }

    public String canBreakBlock(UUID playerUUID, String playerName, Location loc)
    {
        return protCompatMan.canBreakBlock(playerUUID, playerName, loc);
    }

    public String canBreakBlocksBetweenLocs(UUID playerUUID, String playerName, World world, Location loc1,
                                            Location loc2)
    {
        return protCompatMan.canBreakBlocksBetweenLocs(playerUUID, playerName, world, loc1, loc2);
    }

    public void restart()
    {
        if (!validVersion)
            return;
        reloadConfig();

        onDisable();
        protCompatMan.restart();
        playerGUIs.forEach((key, value) -> value.close());
        playerGUIs.clear();

        HandlerList.unregisterAll(redstoneHandler);
        redstoneHandler = null;
        HandlerList.unregisterAll(rPackHandler);
        rPackHandler = null;

        init();

        vaultManager.init();
        pbCache.reinit(config.cacheTimeout());
    }

    @Override
    public void onDisable()
    {
        if (!validVersion)
            return;

        closeGUIs();

        // Stop all toolUsers and take all BigDoor tools from players.
        commander.setCanGo(false);
        commander.stopMovers(true);

        Iterator<Entry<UUID, ToolUser>> it = toolUsers.entrySet().iterator();
        while (it.hasNext())
        {
            Entry<UUID, ToolUser> entry = it.next();
            entry.getValue().abort();
        }

        toolUsers.clear();
        cmdWaiters.clear();
    }

    private void closeGUIs()
    {
        Iterator<UUID> it = playerGUIs.keySet().iterator();
        while (it.hasNext())
        {
            UUID uuid = it.next();
            Player player = Bukkit.getPlayer(uuid);
            if (player == null)
                continue;
            player.closeInventory();
        }
        playerGUIs.clear();
    }

    private void setupMetrics()
    {
        if (metrics != null)
            return;

        metrics = new Metrics(this, 2887);

        metrics.addCustomChart(new AdvancedPie("doors_per_type", () ->
        {
            DoorType[] doorTypes = DoorType.values();
            Map<String, Integer> output = new HashMap<>(doorTypes.length - 1);
            Map<DoorType, Integer> stats = db.getDatabaseStatistics();
            for (DoorType type : doorTypes)
                output.put(DoorType.getFriendlyName(type), stats.getOrDefault(type, 0));
            return output;
        }));
    }

    public String getLoginMessage()
    {
        StringBuilder sb = new StringBuilder();
        if (DEVBUILD)
        {
            sb.append("[BigDoors] Warning: You are running a devbuild!\n");
            sb.append("[BigDoors] Remember to check for new updates regularly!\n");
        }
        if (updateManager.updateAvailable())
        {
            if (getConfigLoader().autoDLUpdate() && updateManager.hasUpdateBeenDownloaded())
                sb.append("[BigDoors] A new update (" + updateManager.getNewestVersion() + ") has been downloaded! "
                              + "Restart your server to apply the update!\n");
            else if (updateManager.updateAvailable())
                sb.append("[BigDoors] A new update is available: " + updateManager.getNewestVersion() + "\n");
        }
        if (failureCommandHandler != null)
            sb.append("[BigDoors] " + failureCommandHandler.getError() + "\n");
        loginMessages.forEach(str -> sb.append("[BigDoors] " + str + "\n"));
        return sb.toString();
    }

    public UpdateManager getUpdateManager()
    {
        return updateManager;
    }

    public TimedCache<Long, HashMap<Long, Long>> getPBCache()
    {
        return pbCache;
    }

    public FallingBlockFactory getFABF()
    {
        return fabf;
    }

    public BigDoors getPlugin()
    {
        return this;
    }

    public AutoCloseScheduler getAutoCloseScheduler()
    {
        return autoCloseScheduler;
    }

    public FakePlayerCreator getFakePlayerCreator()
    {
        return fakePlayerCreator;
    }

    public Opener getDoorOpener(DoorType type)
    {
        switch (type)
        {
            case DOOR:
                return doorOpener;
            case DRAWBRIDGE:
                return bridgeOpener;
            case PORTCULLIS:
                return portcullisOpener;
            case SLIDINGDOOR:
                return slidingDoorOpener;
            default:
                return null;
        }
    }

    public ToolUser getToolUser(Player player)
    {
        return toolUsers.get(player.getUniqueId());
    }

    public void addToolUser(ToolUser toolUser)
    {
        toolUsers.put(toolUser.getPlayer().getUniqueId(), toolUser);
    }

    public void removeToolUser(ToolUser toolUser)
    {
        toolUsers.remove(toolUser.getPlayer().getUniqueId());
    }

    public GUI getGUIUser(Player player)
    {
        return playerGUIs.get(player.getUniqueId());
    }

    public void addGUIUser(GUI gui)
    {
        playerGUIs.put(gui.getPlayer().getUniqueId(), gui);
    }

    public void removeGUIUser(GUI gui)
    {
        playerGUIs.remove(gui.getPlayer().getUniqueId());
    }

    public WaitForCommand getCommandWaiter(Player player)
    {
        return cmdWaiters.get(player.getUniqueId());
    }

    public void addCommandWaiter(WaitForCommand cmdWaiter)
    {
        cmdWaiters.put(cmdWaiter.getPlayer().getUniqueId(), cmdWaiter);
    }

    public void removeCommandWaiter(WaitForCommand cmdWaiter)
    {
        cmdWaiters.remove(cmdWaiter.getPlayer().getUniqueId());
    }

    // Get the command Handler.
    public CommandHandler getCommandHandler()
    {
        return commandHandler;
    }

    // Get the commander (class executing commands).
    public Commander getCommander()
    {
        return commander;
    }

    // Get the logger.
    public MyLogger getMyLogger()
    {
        return logger;
    }

    // Get the messages.
    public Messages getMessages()
    {
        return messages;
    }

    // Returns the config handler.
    public ConfigLoader getConfigLoader()
    {
        return config;
    }

    public VaultManager getVaultManager()
    {
        return vaultManager;
    }

    // Get the ToolVerifier.
    public ToolVerifier getTF()
    {
        return tf;
    }

    public String getLocale()
    {
        return locale == null ? "en_US" : locale;
    }

    public static MCVersion getMCVersion()
    {
        return MC_VERSION;
    }

    private void readConfigValues()
    {
        // Load the settings from the config file.
        config = new ConfigLoader(this);
        locale = config.languageFile();

        if (config.unsafeMode())
        {
            logger.warn("╔═══════════════════════════════════════════════════════╗");
            logger.warn("║                                                       ║");
            logger.warn("║                    !!  WARNING  !!                    ║");
            logger.warn("║                                                       ║");
            logger.warn("║                                                       ║");
            logger.warn("║            You have enabled \"unsafe mode\"!            ║");
            logger.warn("║                                                       ║");
            logger.warn("║   THIS IS NOT SUPPORTED! USE THIS AT YOUR OWN RISK!   ║");
            logger.warn("║                                                       ║");
            logger.warn("╚═══════════════════════════════════════════════════════╝");
        }
    }

    public static boolean isOnFlattenedVersion()
    {
        return IS_ON_FLATTENED_VERSION;
    }

    private static @NotNull MCVersion calculateMCVersion()
    {
        final MCVersion[] values = MCVersion.values();
        final MCVersion maxVersion = values[values.length - 1];

        String version;
        try
        {
            version = Bukkit.getServer().getClass().getPackage().getName().replace(".", ",").split(",")[3];
        }
        catch (final ArrayIndexOutOfBoundsException e)
        {
            e.printStackTrace();
            Bukkit.getLogger().severe("Failed to figure out the current version from input: \"" +
                                          Bukkit.getServer().getClass().getPackage().getName() +
                                          "\"! We'll just assume you're using version " + maxVersion);
            return maxVersion;
        }

        final Matcher baseVersionMatcher = Pattern.compile("v[0-9_]*(?=_R)").matcher(version);
        if (!baseVersionMatcher.find())
        {
            Bukkit.getLogger().severe("Failed to find base version from version String: \"" + version +
                                          "\"! We'll just assume you're using version " + maxVersion);
            return maxVersion;
        }

        final String baseVersion = baseVersionMatcher.group().toLowerCase();
        try
        {
            return MCVersion.valueOf(baseVersion);
        }
        catch (IllegalArgumentException e)
        {
            Bukkit.getLogger().severe("Failed to find the version associated with the String: \"" + baseVersion +
                                          "\"! We'll just assume you're using version " + maxVersion);
            return maxVersion;
        }
    }

    private FallingBlockFactory generateFallBackFallingBlockFactory()
        throws Exception
    {
        logger.warn("╔═══════════════════════════════════════════════════════╗");
        logger.warn("║                                                       ║");
        logger.warn("║                    !!  WARNING  !!                    ║");
        logger.warn("║                                                       ║");
        logger.warn("║                                                       ║");
        logger.warn("║           YOU HAVE ENABLED CODE GENERATION!           ║");
        logger.warn("║                                                       ║");
        logger.warn("║     THIS MAY CAUSE ISSUES! PLEASE TEST CAREFULLY!     ║");
        logger.warn("║                                                       ║");
        logger.warn("╚═══════════════════════════════════════════════════════╝");
        return FallbackGeneratorManager.getInstance().getFallingBlockFactory();
    }

    // Check + initialize for the correct version of Minecraft.
    private boolean compatibleMCVer()
        throws Exception
    {
        if (config.forceCodeGeneration())
        {
            fabf = generateFallBackFallingBlockFactory();
            return true;
        }

        String version;
        try
        {
            version = Bukkit.getServer().getClass().getPackage().getName().replace(".", ",").split(",")[3];
        }
        catch (final ArrayIndexOutOfBoundsException useAVersionMentionedInTheDescriptionPleaseException)
        {
            useAVersionMentionedInTheDescriptionPleaseException.printStackTrace();
            return false;
        }

        fabf = null;
        switch (version)
        {
            case "v1_8_R1":
            case "v1_8_R2":
            case "v1_8_R3":
            case "v1_9_R1":
            case "v1_9_R2":
            case "v1_10_R1":
                return false;
            case "v1_11_R1":
                fabf = new FallingBlockFactory_V1_11_R1();
                break;
            case "v1_12_R1":
                fabf = new FallingBlockFactory_V1_12_R1();
                break;
            case "v1_13_R1":
                fabf = new FallingBlockFactory_V1_13_R1();
                break;
            case "v1_13_R2":
                String[] split = Bukkit.getBukkitVersion().split("-")[0].split("\\.");
                final int minorVersion = Util.parseInt(split.length > 2 ? split[2] : null).orElse(-1);
                if (minorVersion == -1)
                {
                    logger.severe("Failed to parse minor version from: \"" + Bukkit.getBukkitVersion() + "\"");
                    return false;
                }
                // 1.13.1 has the same package version as 1.13.2, but there are actual NMS changes between them.
                // That's why 1.13.1 is a kinda R1.5 package.
                if (minorVersion == 1)
                    fabf = new FallingBlockFactory_V1_13_R1_5();
                else
                    fabf = new FallingBlockFactory_V1_13_R2();
                break;
            case "v1_14_R1":
                fabf = new FallingBlockFactory_V1_14_R1();
                break;
            case "v1_15_R1":
                fabf = new FallingBlockFactory_V1_15_R1();
                break;
            case "v1_16_R1":
                fabf = new FallingBlockFactory_V1_16_R1();
                break;
            case "v1_16_R2":
                fabf = new FallingBlockFactory_V1_16_R2();
                break;
            case "v1_16_R3":
                fabf = new FallingBlockFactory_V1_16_R3();
                break;
            case "v1_17_R1":
                fabf = new FallingBlockFactory_V1_17_R1();
                break;
            default:
                if (config.allowCodeGeneration())
                    fabf = generateFallBackFallingBlockFactory();
        }

        // Return true if compatible.
        return fabf != null;
    }

    private int readBuildNumber()
    {
        try (BufferedReader reader = new BufferedReader(new InputStreamReader(getClass()
                                                                                  .getResourceAsStream(
                                                                                      "/build.number"))))
        {
            for (int idx = 0; idx != 2; ++idx)
                reader.readLine();
            return Integer.parseInt(reader.readLine().replace("build.number=", ""));
        }
        catch (Exception e)
        {
            return -1;
        }
    }

    private void overrideVersion()
    {
        try
        {
            String version = getDescription().getVersion() + " (b" + buildNumber + ")";
            final Field field = PluginDescriptionFile.class.getDeclaredField("version");
            field.setAccessible(true);
            field.set(getDescription(), version);
        }
        catch (NoSuchFieldException | SecurityException | IllegalArgumentException | IllegalAccessException e)
        {
            getMyLogger().logMessage(Util.exceptionToString(e), true, false);
        }
    }

    /*
     * API Starts here.
     */

    /**
     * Checks if all chunks a door could interact with if it were to be toggled right now. Depending on how much is
     * known about the door (e.g. open direction, blocksToMove) and its type, the result can be more or less reliable.
     *
     * @param door The door for which to check which chunks it could interact with.
     * @return True if all chunks the door could interact with are currently loaded.
     */
    public boolean areChunksLoadedForDoor(Door door)
    {
        Opener opener = getDoorOpener(door.getType());
        return opener == null ? false : opener.chunksLoaded(door, ChunkLoadMode.VERIFY_LOADED) == ChunkLoadResult.PASS;
    }

    // (Instantly?) Toggle a door with a given time.
    public DoorOpenResult toggleDoor(Door door, double time, boolean instantOpen)
    {
        Opener opener = getDoorOpener(door.getType());
        return opener == null ? DoorOpenResult.TYPEDISABLED : opener.openDoor(door, time, instantOpen);
    }

    // Toggle a door from a doorUID and instantly or not.
    public boolean toggleDoor(long doorUID, boolean instantOpen)
    {
        final Door door = getCommander().getDoor(null, doorUID);
        return toggleDoor(door, 0.0, instantOpen) == DoorOpenResult.SUCCESS;
    }

    // Toggle a door from a doorUID and a given time.
    public boolean toggleDoor(long doorUID, double time)
    {
        final Door door = getCommander().getDoor(null, doorUID);
        return toggleDoor(door, time, false) == DoorOpenResult.SUCCESS;
    }

    // Toggle a door from a doorUID using default values.
    public boolean toggleDoor(long doorUID)
    {
        final Door door = getCommander().getDoor(null, doorUID);
        return toggleDoor(door, 0.0, false) == DoorOpenResult.SUCCESS;
    }

    // Check the open-status of a door.
    private boolean isOpen(Door door)
    {
        return door.isOpen();
    }

    // Check the open-status of a door from a doorUID.
    public boolean isOpen(long doorUID)
    {
        final Door door = getCommander().getDoor(null, doorUID);
        return this.isOpen(door);
    }

    public int getMinimumDoorDelay()
    {
        return MINIMUMDOORDELAY;
    }

    /**
     * @return
     */
    public RedstoneHandler getRedstoneHandler()
    {
        return redstoneHandler;
    }

    public enum MCVersion
    {
        v1_4,
        v1_5,
        v1_6,
        v1_7,
        v1_8,
        v1_9,
        v1_10,
        v1_11,
        v1_12,
        v1_13,
        v1_14,
        v1_15,
        v1_16,
        v1_17,
        v1_18,
        v1_19,
        v1_20,
        v1_21,
        v1_22,
        v1_23,
<<<<<<< HEAD
        v1_24,
        v1_25,
        v1_26,
        v1_27,
        v1_28,
        ;
=======
    }
>>>>>>> cd516066

        public boolean isAtLeast(MCVersion test)
        {
            return ordinal() >= test.ordinal();
        }
    }
}<|MERGE_RESOLUTION|>--- conflicted
+++ resolved
@@ -121,12 +121,8 @@
     private TimedCache<Long /* Chunk */, HashMap<Long /* Loc */, Long /* doorUID */>> pbCache = null;
     private VaultManager vaultManager;
     private UpdateManager updateManager;
-<<<<<<< HEAD
     private static final @NotNull MCVersion MC_VERSION = BigDoors.calculateMCVersion();
     private static final boolean IS_ON_FLATTENED_VERSION = MC_VERSION.isAtLeast(MCVersion.v1_13);
-=======
-    private static final MCVersion MC_VERSION = BigDoors.calculateMCVersion();
->>>>>>> cd516066
     private boolean isEnabled = false;
     private final List<String> loginMessages = new ArrayList<>();
     private final WorldHeightManager worldHeightManager = new WorldHeightManager();
@@ -947,16 +943,12 @@
         v1_21,
         v1_22,
         v1_23,
-<<<<<<< HEAD
         v1_24,
         v1_25,
         v1_26,
         v1_27,
         v1_28,
         ;
-=======
-    }
->>>>>>> cd516066
 
         public boolean isAtLeast(MCVersion test)
         {
