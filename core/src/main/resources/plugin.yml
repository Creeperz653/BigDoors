name: BigDoors
main: nl.pim16aap2.bigDoors.BigDoors
<<<<<<< HEAD
version: Alpha 0.1.9.0
=======
version: Alpha 0.1.8.33
>>>>>>> fb8a8ec9
author: pim16aap2
api-version: 1.13
loadbefore: [ PlotSquared ]
softdepend: [ WorldGuard, Vault, GriefPrevention, Towny, Lands, RedProtect, Geyser-Spigot, ViaRewind, GriefDefender ]
libraries:
  - net.bytebuddy:byte-buddy:1.11.8
  - org.ow2.asm:asm:9.2
  - org.ow2.asm:asm-commons:9.2
  - org.ow2.asm:asm-util:9.2
commands:
  bigdoors:
    description: Base command
    usage: /BigDoors
    permission: bigdoors.user.base
  bdm:
    description: Opens the BigDoors GUI.
    usage: /BDM
    permission: bigdoors.user.gui
    aliases: ["doors"]
  namedoor:
    description: Create a new door named "doorName".
    usage: /NameDoor <doorName || doorUID>
    permission: bigdoors.user.base
    permission-message: You do not have the bigdoors.user.base permission node.
  setblockstomove:
    description: Change the number of blocks the door will attempt to move in the provided direction.
    usage: /SetBlocksToMove <doorName || doorUID> <time>
    permission: bigdoors.user.setblockstomove
    permission-message: You do not have the bigdoors.user.setblockstomove permission node.
  setautoclosetime:
    description: Changes/Sets time (in s) for doors to automatically close. -1 to disable.
    usage: /SetAutoCloseTime <doorName || doorUID> <time>
    permission: bigdoors.user.setclosetime
    permission-message: You do not have the bigdoors.user.setclosetime permission node.
  setdoorrotation:
    description: Change door rotation of a given door.
    usage: /SetDoorRotation <doorName || doorUID> <CLOCK || COUNTER || ANY>
    permission: bigdoors.user.base
    permission-message: You do not have the bigdoors.user.base permission node.
  bdcancel:
    description: Cancels the door creation process.
    usage: /bdcancel
    permission: bigdoors.user.base
    permission-message: You do not have the bigdoors.user.base permission node.
  pausedoors:
    description: Pauses all door movement until used again.
    usage: /PauseDoors
    permission: bigdoors.admin.pausedoors
  stopdoors:
    description: Stops all doors.
    usage: /StopDoors
    permission: bigdoors.admin.stopdoors
  newdoor:
    description: Create a new door from selection with name "doorName". Defaults to door. Use flags to make other types.
    usage: /NewDoor [-pc || -db || -bd] <doorName>
    permission: bigdoors.user.base
    permission-message: You do not have the bigdoors.user.base permission node.
  newportcullis:
    description: Create a new portcullis from selection with name "portcullisName".
    usage: /NewPortcullis <portcullisName>
    permission: bigdoors.user.createdoor.portcullis
    permission-message: You do not have the bigdoors.user.createdoor.portcullis permission node.
  newdrawbridge:
    description: Create a new portcullis from selection with name "portcullisName".
    usage: /NewDrawbridge <drawbridgeName>
    permission: bigdoors.user.createdoor.drawbridge
    permission-message: You do not have the bigdoors.user.createdoor.drawbridge permission node.
  deldoor:
    description: Delete door with name "doorName".
    usage: /DelDoor <doorName || doorUID>
    permission: bigdoors.user.deletedoor
    permission-message: You do not have the bigdoors.user.deletedoor permission node.
  toggledoor:
    description: Toggles the door with name "doorName".
    usage: /ToggleDoor <doorName || doorUID> [time to open (decimal!)]
    permission: bigdoors.user.toggledoor
    permission-message: You do not have the bigdoors.user.toggledoor permission node.
  closedoor:
    description: Close the door with name "doorName".
    usage: /CloseDoor <doorName || doorUID> [time to open (decimal!)]
    permission: bigdoors.user.toggledoor
    permission-message: You do not have the bigdoors.user.toggledoor permission node.
  opendoor:
    description: Open the door with name "doorName".
    usage: /OpenDoor <doorName || doorUID> [time to open (decimal!)]
    permission: bigdoors.user.toggledoor
    permission-message: You do not have the bigdoors.user.toggledoor permission node.
  listdoors:
    description: Returns a list of all your doors.
    usage: /ListDoors [name]
    permission: bigdoors.user.listdoors
    permission-message: You do not have the bigdoors.user.listdoors permission node.
  listplayerdoors:
    description: Returns a list of all doors owned by a player.
    usage: /ListPlayerDoors [player]
    permission: bigdoors.admin.listplayerdoors
    permission-message: You do not have the bigdoors.admin.listplayerdoors permission node.
  changepowerblockloc:
    description: Relocate the Power Block for a given door.
    usage: /ChangePowerBlockLoc <doorName || doorUID>
    permission: bigdoors.user.relocatepowerblock
    permission-message: You do not have the bigdoors.user.relocatepowerblock permission node.
  inspectpowerblockloc:
    description: Inspect a powerblockloc.
    usage: /InspectPowerBlockLoc
    permission: bigdoors.user.inspectpowerblock
    permission-message: You do not have the bigdoors.user.inspectpowerblock permission node.
  doorinfo:
    description: Display door info.
    usage: /DoorInfo <doorName || doorUID>
    permission: bigdoors.user.doorinfo
  setnotification:
    description: Toggles notifications for a given door.
    usage: /setnotification <doorName || doorUID> <true || false>
    permission: bigdoors.user.receivenotifications
  doordebug:
    description: Do not use this unless you are me... What?
    usage: This command is not meant for mere mortals.
    permission: bigdoorsdebug.isweariampim16aap2
  filldoor:
    description: Fills a door with stones.
    usage: /filldoor <doorName || doorUID>
    permission: bigdoors.admin.fillDoor
  recalculatepowerblocks:
    description: Regenerate Power Block Hashes.
    usage: /recalculatepowerblocks
    permission: bigdoors.admin.recalculatepowerblocks
  killbigdoorsentities:
    description: Kill all entities generated by this plugin.
    usage: /killbigdoorsentities
    permission: bigdoors.admin.killbigdoorsentities
permissions:
  bigdoors.*:
    description: Gives access to all BigDoors commands.
    children:
      bigdoors.user.*: true
      bigdoors.admin.*: true
  bigdoors.user.*:
    description: Gives the user access to all user-level commands of this plugin.
    children:
      bigdoors.user.base: true
      bigdoors.user.addowner: true
      bigdoors.user.relocatepowerblock: true
      bigdoors.user.delete: true
      bigdoors.user.info: true
      bigdoors.user.inspectpowerblock: true
      bigdoors.user.listdoors: true
      bigdoors.user.removeowner: true
      bigdoors.user.setautoclosetime: true
      bigdoors.user.setblockstomove: true
      bigdoors.user.toggle: true
      bigdoors.user.lock: true
  bigdoors.admin.*:
    description: Gives the user access to all admin-level commands of this plugin.
    children:
      bigdoors.admin.filldoor: true
      bigdoors.admin.listplayerdoors: true
      bigdoors.admin.restart: true
      bigdoors.admin.stopdoors: true
      bigdoors.admin.version: true
      bigdoors.admin.toggledoor: true
      bigdoors.admin.bypass.*: true
      bigdoors.admin.killbigdoorsentities: true

  bigdoors.admin.bypass.*:
    description: Gives the user access to door attributes (toggle, delete, etc) of doors they do not own.
    children:
      bigdoors.admin.bypass.lock: true
      bigdoors.admin.bypass.toggle: true
      bigdoors.admin.bypass.info: true
      bigdoors.admin.bypass.delete: true
      bigdoors.admin.bypass.relocatepowerblock: true
      bigdoors.admin.bypass.changetime: true
      bigdoors.admin.bypass.blockstomove: true
      bigdoors.admin.bypass.direction: true
      bigdoors.admin.bypass.addowner: true
      bigdoors.admin.bypass.removeowner: true

  bigdoors.user.createdoor.*:
    description: Allows a user to create all door types.
    children:
      bigdoors.user.createdoor.bigdoor: true
      bigdoors.user.createdoor.drawbridge: true
      bigdoors.user.createdoor.portcullis: true
      bigdoors.user.createdoor.slidingdoor: true
  bigdoors.user.base:
    description: Gives access to base commands required for basic usage.
    default: op
  bigdoors.user.gui:
    description: Gives access to BigDoor's GUI and other basic commands required for basic usage.
    default: op
  bigdoors.user.addowner:
    description: Allows a player to add additional owners to a door.
    default: op
  bigdoors.user.deletedoor:
    description: Allows a user to delete a door they own.
    default: op
  bigdoors.user.doorinfo:
    description: Allows a user to retrieve the information of a door.
    default: op
  bigdoors.user.receivenotifications:
    description: Allows the original creator of a door to request and receive notifications for all toggles of a given door.
    default: op
  bigdoors.user.inspectpowerblock:
    description: Allows the player to find out which doors are attached to a given power block.
    default: op
  bigdoors.user.relocatepowerblock:
    description: Allows the player to relocate a power block.
    default: op
  bigdoors.user.listdoors:
    description: Allows a player to retrieve a list of all the doors they own.
    default: op
  bigdoors.user.removeowner:
    description: Allows the user to remove another owner from a door if their permission lever is higher than theirs.
    default: op
  bigdoors.user.setautoclosetime:
    description: Allows a user to change the auto close timer of a door.
    default: op
  bigdoors.user.setblockstomove:
    description: Allows a user to specify the number of blocks a door will try to move.
    default: op
  bigdoors.user.toggledoor:
    description: Allows a user to open, close, or toggle a door that they own.
    default: op
  bigdoors.user.lock:
    description: Allows a user to (un)lock a door that they own.
    default: op
  bigdoors.admin.filldoor:
    description: Allows a user to fill in a door with stone blocks, regardless of whether they are allowed to build there or if there is already something there.
    default: op
  bigdoors.admin.listplayerdoors:
    description: Allows a user to list all doors owned by another player.
    default: op
  bigdoors.admin.restart:
    description: Allows a user to restart this plugin.
    default: op
  bigdoors.admin.stopdoors:
    description: Allows a user to abort the animation of all doors that are currently active.
    default: op
  bigdoors.admin.pausedoors:
    description: Allows a user to pause the animation of all doors that are currently active until the command is used again.
    default: op
  bigdoors.admin.version:
    description: Allows a user to retrieve the version of this plugin.
    default: op
  bigdoors.admin.bypasscompat:
    description: Allows doors opened/owner by this player to be owned regardless of whether they are allowed to destroy blocks in the region.
    default: op
  bigdoors.admin.unlockdoor:
    description: Forcefully unlocks a door not owned by you.
    default: op
  bigdoorsdebug.isweariampim16aap2:
    description: Do not use this!
    default: false
  bigdoors.admin.bypass.lock:
    description: Allows a user to (un)lock a door not owned by them.
    default: op
  bigdoors.admin.bypass.toggle:
    description: Allows a user to toggle a door not owned by them.
    default: op
  bigdoors.admin.bypass.info:
    description: Allows a user to retrieve door info of a door not owned by them.
    default: op
  bigdoors.admin.bypass.delete:
    description: Allows a user to (un)lock a door not owned by them.
    default: op
  bigdoors.admin.bypass.relocatepowerblock:
    description: Allows a user to relocate the power block of a door not owned by them.
    default: op
  bigdoors.admin.bypass.changetime:
    description: Allows a user to change the autoclosetimer of a door not owned by them.
    default: op
  bigdoors.admin.bypass.blockstomove:
    description: Allows a user to change the number of blocks a door not owned by them will move.
    default: op
  bigdoors.admin.bypass.direction:
    description: Allows a user to change the open direction of a door not owned by them.
    default: op
  bigdoors.admin.bypass.addowner:
    description: Allows a user to add owners to a door not owned by them.
    default: op
  bigdoors.admin.bypass.removeowner:
    description: Allows a user to remove owners from a door not owned by them.
    default: op   
    <|MERGE_RESOLUTION|>--- conflicted
+++ resolved
@@ -1,10 +1,6 @@
 name: BigDoors
 main: nl.pim16aap2.bigDoors.BigDoors
-<<<<<<< HEAD
-version: Alpha 0.1.9.0
-=======
 version: Alpha 0.1.8.33
->>>>>>> fb8a8ec9
 author: pim16aap2
 api-version: 1.13
 loadbefore: [ PlotSquared ]
