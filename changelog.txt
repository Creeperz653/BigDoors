--- conflicted
+++ resolved
@@ -1,16 +1,11 @@
-<<<<<<< HEAD
-Alpha 0.1.9.0
+Alpha 0.1.8.33
 - Added code generation to generate the required code for unsupported versions. This is disabled by default, but can be enabled in the config via the "allowCodeGeneration" and the "forceCodeGeneration" options.
 - Removed a bunch of unused code to make updates a bit easier going forward.
-=======
-Alpha 0.1.8.33
--
 
 Alpha 0.1.8.32
 - Fixed end rods not rotating in the Big Door type. Thanks, Achaius, for the bug report!
 - Fixed lightning rods not being rotated in drawbridges and big doors.
 - Fixed only being able to set invalid open directions for portcullises in the GUI. Thanks, themarwik and Pumamori, for the bug reports!
->>>>>>> fb8a8ec9
 
 Alpha 0.1.8.31
 - The auto-updater is now initialized before checking if the current server version is valid. Thanks, Eldoria, for the bug report!
