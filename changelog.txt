Alpha 0.1.8.33
<<<<<<< HEAD
- Added code generation to generate the required code for unsupported versions. This is disabled by default, but can be enabled in the config via the "allowCodeGeneration" and the "forceCodeGeneration" options.
- Removed a bunch of unused code to make updates a bit easier going forward.
=======
- Fix the /namedoor command giving you more sticks when running the command multiple times. Thanks, MiniMoro, for the bug report!
>>>>>>> 3e00406f

Alpha 0.1.8.32
- Fixed end rods not rotating in the Big Door type. Thanks, Achaius, for the bug report!
- Fixed lightning rods not being rotated in drawbridges and big doors.
- Fixed only being able to set invalid open directions for portcullises in the GUI. Thanks, themarwik and Pumamori, for the bug reports!

Alpha 0.1.8.31
- The auto-updater is now initialized before checking if the current server version is valid. Thanks, Eldoria, for the bug report!
- Removed the shadowtoggle command.
- Added some util methods to opener classes to make them a bit more useful for external plugins.
- Removed some unused stuff.
- Updated database to v8.
- Added protection hook for GriefDefender. Thanks, anon_fawkes, for the suggestion!
- Added alias for "/BDM": "/doors". This opens the doors GUI. This is much easier to remember for new users. Thanks, GodsDead, for the suggestion!
- Added config option to disable update checking messages to avoid "spamming" the log.
- Use variable min/max world height in anticipation of 1.18.

Alpha 0.1.8.30
- Add full support for Minecraft 1.17.
- Close all open BigDoors menus on plugin shutdown/restart.
- Fix restarting the plugin causing the GUI to break if different localization is loaded. Thanks, @themarwik, for the bug report!
- Updated XMaterial.
- Fixed jungle logs not rotating properly in east/south-aligned drawbridges. Thanks, @Nateboy, for the bug report and for helping fix it!
- Fix PlotSquared v4.4.495 support. All older versions of v4 aren't supported anymore. Thanks, @Arma, for the bug report!
- Fix support for version 1.13.2 (previously 1.13 and 1.13.1 were the only working 1.13.x versions) 

Alpha 0.1.8.29
- Improved checking if the open GUI is ours. Thanks, @GodsDead, for the bug report!
- Fixed admin bypass permissions not being taken into account when using commands. Thanks, @yriokiri and @Endaar, for the bug reports!
- When moving a powerblock, selecting the current powerblock's location will no longer tell you that the location is already occupied. Instead, it'll just tell you everything went well.
- Executing "/listdoors" in the console without any player/doorName argument will now list all doors instead of complain about being unable to find any doors. 
- Added new notification system for door creators. Thanks, @IronAR, for the suggestion! This allows door creators to opt-in on a per-door basis to receive notifications whenever a door is toggled.
- Added config option "allowNotifications" (default: true) to enable/disable the notification system. 
- Added permission node "bigdoors.user.receivenotifications" that gives access to both signing up for and receiving notifications. (again, only the original creator of a door has access to this!)
- Added command "/setnotification <doorName || doorUID> <true || false>" to enable/disable notifications for a door. There's also a corresponding GUI option.
- Added new localizable messages for the notification system.
- Reduced update checker frequency to 12h.
- Updated database to v7.
- Updated JCalculator to 1.8.

Alpha 0.1.8.28
- Fixed chains not rotating when they should. Thanks, @Sorienrot, for the bug report!
- Fixed "/listplayerdoors <player>" always sending its result to the server, even if it was issued by a player. Thanks, @Minecreeper.Isi, for the bug report!
- Made audio range configurable. Thanks, @OverDhill, for the suggestion!
- Whenever a chunk with active doors is unloaded, the animations will now be canceled regardless of whether or not the unload is canceled. This also goes for forceloaded chunks. Ignoring forceloaded chunks solves an issue with the server sometimes unloading forceloaded chunks regardless (looking at you, Tuinity). Thanks, @Gorderok, for the bug report!
- Tighten timing on animation cancellation.

Alpha 0.1.8.27
- Added support for version 1.16.4 of Minecraft.
- New command: "/listplayerdoors <player>". This command will list all doors owned by the given player. Permission: "bigdoors.admin.listplayerdoors".
- Fixed build permission checking issues for PlotSquared roads. Affects all supported versions of PlotSquared (3-5). Thanks, @xTronix, for the bug report!
- Made the format of log messages regarding a bit more consistent. Thanks, @SlimeDog, for the suggestion!
- Added commands: "/bigdoors disabletoggle" and "/bigdoors enabletoggle" to disable all door toggles on the server. Disabletoggle also cancels any toggles active when it is called. Permission for both: "bigdoors.admin.disabletoggle". Thanks, @SlimeDog, for the suggestion!

Alpha 0.1.8.26
- Added method to get all available doors. Thanks, @Chojo, for the implementation.
- Renamed the permission node for changing door direction to "bigdoors.user.direction" so it works with "bigdoors.user.*". Thanks, @Hydridity, for the bug report!

Alpha 0.1.8.25
- Added support for version 1.16.2 of Minecraft.
- Added support for PlotSquared v5 (in addition to v3 and v4). Thanks, @xTronix, for the bug report!
- The update-checker will no longer read the hash of the file if it's not needed; it only reads it right before downloading the latest update now. Thanks, @SlimeDog, for the report! 
- Fixed fast doors (e.g. very small ones) getting toggled twice by the same button. Thanks, @Wolf2323, for the bug report!

Alpha 0.1.8.24
- Fixed powerblock cache not being invalidated when creating a new door (so you couldn't use it). The cache is now also invalidated when removing doors. Thanks, @PirateCraft, for the bug report!
- Exposed some methods to check which chunks a door might interact with when opening and if they are currently loaded or not.
- Added new config option "loadChunksForToggle" (default: true) that determines how the plugin handles unloaded chunks. When set to true, it will load any necessary chunks and move the blocks without animation. When set to false, it will abort the toggle attempt (and not load any chunks).
- Added new config option "skipUnloadedAutoCloseToggle" (default: true) that will prevent a door being toggled in unloaded chunks if it has an autoCloseTimer set, to avoid unnecessary chunk loading. Only takes effect if "loadChunksForToggle" is enabled.
- Added new config option "maxPowerBlockDistance" (default: -1 (unlimited)) that, as the name implies, limits the maximum distance between a powerblock and the door it belongs to (its engine, specifically). Thanks, @PirateCraft, for the suggestion!
- Added new config option "maxAutoCloseTimer" (default 6000 (=5 mins)) that determines the time limit for autoCloseTimers. 

Alpha 0.1.8.23
- Added full support for 1.16's new blocks so you no longer have to manually add them to the whitelist. Thanks, @thedarkonekiller, for the bug report!
- Permissions now default to OPs again.
- Removed Spiget in favor of GitHub releases, as Spiget proved to be too unreliable. 
- Renamed "bigdoors.user" permission node to "bigdoors.user.base", so that "bigdoors.user.*" will include the most important permissions as well.
- A portcullis will now respect its open direction, even if there is no space to go in that direction. Thanks, @xph11, for the bug report!

Alpha 0.1.8.22
- Abort initialization in certain invalid environments. This can be bypassed, but doing so is NOT SUPPORTED!!
- Added information about why a command failed if the plugin failed to initialize properly.
- Fixed portcullises and sliding doors getting 'stuck' when they could not find a direction to go in.
- Added configurable, global blocksToMove limit for doors such as sliding doors. This should help avoid unnecessary stress for servers caused by malicious players. Thanks, @Jim for the suggestion!
- Fixed Sliding Doors not properly reporting their old and new locations to the protection manager, allowing you to completely bypass it in certain situations. Thanks, @jim, for your report and your help!
- Fixed GUI-related NPE. Thanks, @JMCY26, for the bug report!
- Fixed being able to access "/bigdoors menu" even if you didn't have permission to access the menu. Thanks, @AntiMaid, for the report!
- Permissions are no longer enabled by default. Opt-out permissions are simply too confusing and annoying.
- The config will no longer ignore and remove non-solid blocks from its white/blacklists (powerblocks can only be solid blocks still). This is needed because some non-solid blocks can be animated these days. Thanks, @NiGHTS, for the bug report!
- Updated bStats.

Alpha 0.1.8.21
- Fixed concurrency issue where a door could be toggled more than once under specific circumstances.
- Fixed drawbridges not respecting the defined OpenDirection value. Thanks, @Death By, for the bug report!
- Fixed being unable to delete any doors as a player when using the door's UID.

Alpha 0.1.8.20
- Fixed NPE when trying to open/close/toggle doors as a non-player. Thanks, @SlimeDog, for the bug report!

Alpha 0.1.8.19
- Added initial support for version 1.16 of minecraft.
- Fixed crash on startup if the custom translation file contained invalid lines. Thanks, @taoxiaobai, for the bug report!
- Fixed GUI bypassing user permissions regarding door attributes. Thanks, @PirateCraft, for the bug report!
- Added "bigdoors.user.lock" permission node for (un)locking doors.

Alpha 0.1.8.18
- Fixed bug with the latest version of Towny. Thanks, @Master, for the bug report!
- Added some methods to the Commander to make extending this plugin a bit easier (specifically for instances).
- Fixed stained glass (panes and blocks) changing colors in rotating door types (e.g. Doors) in 1.12. Thanks, @MrLoenkie, for the bug report!

Alpha 0.1.8.17
- Changed logging level of messages about no items being blacklisted or whitelisted from WARN to INFO. Thanks, @SlimeDog for the report!
- Drawbridges will now figure out which way to open when created in their open-position (i.e. flat). Thanks, @BobbyMC for the report!
- Fixed portcullises showing incorrect open direction options in the GUI. Thanks, @SlimeDog for the report!
- Fixed drawbridges showing invalid open direction options in the GUI.
- Added RedProtect support. Thanks, @Rebellion for the suggestion!
- Fixed default direction selection for doors that are open when toggled first.
- Added option to disable logging to the log file. Thanks, @SlimeDog for the suggestion!
- Added DoorEventTogglePrepare, DoorEventToggleStart, and DoorEventToggleEnd, which are fired when a door is toggled. DoorEventTogglePrepare is Cancellable, the other two are not.
- Fixed some issues with the resource pack system. Including an issue where disabling it actually enabled it and the other way round... Whoops! Thanks, @giovanny196, for the bug report!

Alpha 0.1.8.16
- Updated to the latest version of XMaterial, which is supposed to bring some performance improvements in the areas concerning materials.
- Added beehive and bee nest to the material blacklist.
- Fixed bypass permission node for toggling doors not allowing people to toggle doors via commands if they did not own them. Thanks, @ReshiStar for the bug report.
- Added support for "Lands" (the land claim plugin). Thanks, @serhanekmekci for the request and @angeschossen for generously providing access to their plugin!
- Using negative speed values now results in an instant toggle (so no animations). Example: "/ToggleDoor 42 -1.0" to instantly toggle a door with ID 42. Thanks, @Keifranien for the suggestion!
- Updated the resource pack for version 1.15 of Minecraft. Additionally, the config now uses a boolean value instead of a URL. Thanks, @wjtonline for the report!
- Added BELL to the material blacklist by default to avoid duplication. Thanks, @Achaius for the report!
- Added whitelist option to the config to override the hardcoded blacklist (as well as the blacklist config option). Also sped up material blacklist checking a bit.

Alpha 0.1.8.15
- Added "/shadowtoggledoor <doorName/doorUID>" (permission: bigdoors.admin.shadowtoggledoor) command to toggle a door purely in the database (no blocks will be moved). This can be used to fix a desync issue. It should only be used as a last resort!
- Added support for 1.15.

Alpha 0.1.8.14
- Fixed materials in 1.12. Thanks, @GameFire99 for the bug report!
- Updated to JCalculator 1.6 (for the price formulas in the config), fixing issues with exponentiation and adding some more operators. 

Alpha 0.1.8.13
- Added support for Towny. Thanks, @Onions for the suggestion!
- Fixed incorrect handling of the doorSize limit in the config and the permissions. Thanks, @Onions for the bug report!
- Fixed sliding doors not respecting protection plugins in some cases.
- Before moving, doors will now check if the owner is allowed to break the blocks in the old location as well (not just the new location).
- When a door exceeds either the personal door size limit of the owner or player that activated the door, or the global limit, it cannot be toggled anymore. (it used to only skip the animiation).
- Removed the "bigdoors.admin.ignoreownership" permission node. This is replaced by the new node: "bigdoors.admin.bypass.<attribute>". The attributes are: "lock", "toggle", "info", "delete", "relocatepowerblock", "changetime", "blockstomove", "direction", "addowner", and "removeowner".
- Fixed error thrown by TimedCache. Thanks, @Sneaky_42 for the bug report!
- Added material blacklist to the config.
- Fixed GUI buttons in 1.11. Thanks, @HakanUnsalP for the bug report!
- GUI translations now respect newlines. Thanks, @Sovos for the bug report!
- Added Lanterns to the blacklist to avoid item duplication. Thanks, @Mace for the bug report!

Alpha 0.1.8.12
- Fixed sounds being played asynchronously, which Spigot didn't like. Thanks, @DeathReminds for the bug report!

Alpha 0.1.8.11
- Fixed InsufficientFunds message appearing even if the price is just 0. Thanks, @0fficerMike for the bug report!
- Added project URL to update available message received on login. Thanks, @Panda_Nesthesia for the suggestion.
- Fixed "/DoorInfo <doorName>" only working if you provided a doorUID.
- Fixed doors potentially getting corrupted when toggling power blocks in rapid succession, specifically at medium TPS. Thanks, @Ashh for the bug report and being so patient!
- ChunkUnloadEvent now also compares worlds before aborting door movement. Thanks, @IkHeetRemco_ for the bug report!
- Fixed error on player join when trying to send a resource pack to a player that was not allowed to join. Thanks, @Relaxing for the bug report!
- Added configurable timeout value for commands and raised default timeout to 40 seconds for commands and 120 for door creation. Thanks, @ToBugs for the suggestion.
- Fixed lack of error message when trying to open a door you do not own via command if the invalid door was the first argument.
- Read-only status of the config file is now respected. It will just show an obnoxious warning message now. Thanks, @bbayu for the bug report!
- Instead of faceplanting when an error occurs while writing the config file, it'll now give a clear error message so I can resolve the issue. Thanks, @bbayu for the bug report!
- Fixed issue with LuckPerms. Thanks, @Relaxing, and others for the bug reports!
- Fixed CAVE_AIR (???) not being treated like regular air, meaning it could prevent doors from opening. Thanks, @ChurchT for the bug report!
- Fixed ladder and pressure plate duplication. Thanks, @mindw0rm for the bug report!
- Updated XMaterial. Fixes issues with stained clay in <= 1.12. Thanks, @PaulBan for the bug report!
- Fixed issue with JCalculator. Thanks, @bbayu, and @Netrick for your bug reports.
- OPs and players with the "bigdoors.admin.ignoreownership" permission node can now access all doors via commands, even if they don't own them.
- Cleaned up the formatting of the default translation file a bit.
- Fixed minor memory leak when players disconnect with their BigDoors menu still open.
- Using new update checker. Dev builds now force enable update checking + updating, so people don't linger on them after they've been released.
- Added "/BigDoors upgradedatabaseforv2" command that will prepare the database for v2 of BigDoors. Note that there is no way back, so DO NOT USE THIS COMMAND!!
- In further preparation of v2 of BigDoors, the naive opening system has been deprecated. 
  What this means, is that whenever a door that does not have an explicitly defined openDirection (default), they will set the open direction they find when they are first toggled.
  The old system where you could determine the direction a door would go by blocking the other directions will therefore ONLY work the first time you open a door. 
  After that it will ALWAYS go in that direction unless you change it via the GUI / Commands.
- Removed NONE open direction option from the GUI + commands.
- Updated database to v6.
- Removed "bigdoors.user.createdoor" permission node. It was redundant (you need "bigdoors.user.createdoor.<type>" anyway). Thanks to everyone who pointed this out!
- Fixed players being able to use various without the required permission nodes.
- Added permissions to plugin.yml.

Alpha 0.1.8.10
- Fixed being able to modify properties of doors you have no access to via direct commands when using doorUIDs.
- Fixed PlotSquared compatibility in both old and new versions of PlotSquared. Thanks, @mindw0rm for the bug report!
- Added protection hook for GriefPrevention. Thanks, @tobugs for the suggestion!

Alpha 0.1.8.9
- Introduced "/killbigdoorsentities" command to kill all entities created by this plugin.

Alpha 0.1.8.8
- Fixed bounds checking for rotation point of doors and drawbridges. Thanks, @Blaster76606 for the bug report!
- Fixed incorrect import. Auto-updater will work again. Thanks, @Auroman for the bug report!
- 1 wide drawbridges are now allowed, but only if created when flat!

Alpha 0.1.8.7
- Fixed missing openDirection option for the portcullis type. Thanks, @RetroCh1cken for the bug report!
- Fixed autoCloseTimers potentially overlapping. Thanks, @RetroCh1cken for the bug report!
- Selection tool is removed from player's inventory if they log out before finishing or timing out any process involving a selection tool.
- Selection tool cannot be moved into chests etc anymore.
- Soft removed Elevator door type to avoid confusion. When reintroduced (with elevating capabilities), they'll show up as elevators again. Until then, they look and function like portcullises.
- Removed 1 block depth restriction from portcullises.
- Added support for 1.14's new blocks.
- Added missing multipliers for the new door types to the config. Thanks, @kristinr96 for the report!
- Instead of a single powerblocktype, the config now accepts a list of materials.
- Fixed NPE thrown by bypassCompat when checking for offline players. Thanks, @bolleboor and @mafen for the bug reports! 
- Fixed incorrect import throwing errors. Thanks, @Relaxing for the bug report!

Alpha 0.1.8.6
- Connected blocks (i.e. fences, iron bars, panes, etc) now stay connected in portcullises, sliding doors, and elevators in 1.13.* and 1.14.*.
- Fixed regular doors (and presumably other blocks) spawning ghost versions when used in a door. Thanks, @RedYoshi for the bug report!

Alpha 0.1.8.5
- Added permission node "bigdoors.admin.bypasscompat" to bypass compatibility stuff like WorldGuard and PlotSquared (door creation and toggling).
- OPs also bypass compatibility stuff.
- When a compatibility hook doesn't allow you to create a door somewhere, you'll now be notified which specific hook is blocking access.

Alpha 0.1.8.4
- Fixes potential issues caused by accidental inclusion of experimental code.

Alpha 0.1.8.3
- Fixed incorrect import. Thanks, @mmuziek for the bug report!

Alpha 0.1.8.2
- Added plugin.yml again. Thanks, @mmuziek for the bug report!

Alpha 0.1.8.1
- Added support for version 1.14 of Minecraft.
- Fixed (harmless) error on startup when using non-default language file.
- Fixed plugin breaking when depending on a broken compatibility plugin (e.g. WorldGuard). Thanks, @kristinr96 for the bug report!
- Fixed plugin breaking when Vault was enabled but not hooked into an economy plugin. Thanks, @kristinr96 for the bug report!

Alpha 0.1.8
- Added "/BigDoors restart" to reload the config and the translation file and generally reinitialize everything.
- "/BigDoors" no longer opens GUI. Use "/BDM" or "/BigDoors Menu" instead. 
- Added (very) basic help menu for /BigDoors.
- Fixed translation for setting close timer. Thanks, @WHiZSTA.
- Doors can now go through water and lava.
- Added DEBUG option in the config that you should not use!! Just leave it on false.
- Made update checking a little less frequent (once every 4h now (and on startup) instead of every 30 mins).
- Fixed incompatibility with Wireless Redstone. Thanks, @DaniRadio for the bug report!
- Fixed terracotta accidentally being blacklisted in <1.13.*. Thanks, @Minestick for the bug report! 
- Added "/fillDoor" command to quickly generate doors.
- Added sliding door and elevator door types. Note that you cannot ride elevators (yet)!
- Added translations.
- Fixed timing issues with door creation again. Should be the last time :)
- Added caching for redstone requests.
- Added compatibility hooks for PlotSquared (v3 and v4) and WorldGuard (v6 and v7).
- Added config options for the compatibility hooks.
- Added blocksToMove attribute for sliding doors, elevators, and portcullises.
- Added command "/setBlocksToMove <doorName || doorUID> <distance>" and GUI button to change how far the "door" will try to open.
- DB upgraded to v5.
- Added config option (default = true) to create a backup of the database before performing an upgrade. I hope it'll never be necessary, but if it is, it'll be there!
- Added door ownership tiers. Level 0 = owner, level 1 = admin (full access), level 2 = user (can use door, but not edit it).
- Added "/BigDoors addOwner <doorUID || doorName> <Player || PlayerUUID> [permission level (int)]" and corresponding removeOwner commands to share ownership of a door.
- Added addOwner and removeOwner buttons to GUI.
- Made en_US.txt (default locale file) read-only to make it a bit more clear that you should not edit it (as changes are overwritten).
- Rewrote all GUI code to make my life easier and this plugin a little faster.
- Added option to sort doors in GUI alphabetically (name) or numerically (ID).
- Now storing player names in db (easier and faster).
- Simplified calculations. About 40% faster for medium sized doors. The bigger the door, the bigger the improvement.
- Added economy support. You can set a price (flat or formula) for every door. Supported operators are -,+,*,/,min(a,b),max(a,b),abs(),sqrt(),^,%.
- Added "bigdoors.maxsize.<maxSize>" permission node to determine the max door size a player/group can make.
- Fixed block counting.

Alpha 0.1.7.3
- Fix door items in GUI in 1.12. Thanks, @bbayu for the bug report!
- Fixed end rod rotation in drawbridges. Thanks, @Achaius for the report!
- Got rid of a debug message. Thanks, @KevUndead for the report!
- Added auto-update option.

Alpha 0.1.7.2
- Fixed NPE when air blocks are used in a door of any type. Thanks, @MrEMan for the bug report!
- Fixed stripped logs in 1.13.* not being rotated when placed. They still won't rotate mid-animation, though. Thanks, @MrEMan for the bug report!
- Fixed colored blocks in < 1.13. Thanks, @Dragon_12dk for the bug report!

Alpha 0.1.7.1
- Fixed Door creation process (all types). Thanks, @WHiZSTA for helping me figure out what was going on!
- Each door type now has its own door item type in GUI. No longer randomly assigned. Thanks, @WHiZSTA for the suggestion!
- Added success messages for changing auto close timer. Thanks, @WHiZSTA, again :D
- Auto-close timer now overrides door availability status (cooldown). Again, thanks @WHiZSTA. :D
- Definitely fixed NPE thrown from GUI. Probably. Maybe. Hopefully.
- Doors can be added to the database again. Might be useful, eh?

Alpha 0.1.7 (REMOVED)
- Stopping the server while opening doors no longer results in disappearing doorblocks.
- Unloading chunks containing animated doors no longer results in disappearing doorblocks.
- Added coolDown option in the config file.
- Added bigdoors.own.x permission node to limit number of doors a user can own to x.
- Added "/InspectPowerBlockLoc" to get door info from a power block.
- Added more text to translation file and reorganized it a bit.
- Added "/CloseDoor" and "/ToggleDoor". Open, Toggle and Close commands all toggle a door when no opendirection was set. When a door does have an opendirection, they do exactly what you'd expect.
- Added more info to /DoorInfo
- Added "/SetAutoCloseTime <Door ID/Name> <Time>".
- Added specific drawbridge creator button in GUI.
- Added button to change opening direction for doors to GUI.
- Added button to change auto close timer for doors to GUI.
- Fixed case where not all doors would show up in the GUI.
- Fixed doors that were deleted still showing up in the GUI.
- Fixed drawbridges finishing on the other side than they should in certain situations.
- Fixed anvils not rotating correctly in certain positions and added support for slightly/badly damaged anvils.
- Fixed !BDCancel! message when using /BDCancel.
- Fixed connected blocks in 1.13.
- Changed "/NewDoor" command to take these flags: -bd, -db, -pc.
- Changed door creation process. Door and drawbridge creation are now completely separated.
- Changed Door/Drawbridge creation process to be more strict. Rotation point must be in min/max y range.
- Now loading correct default resource pack based on MC version (in config, can still be disabled, don't worry).
- Removed "/OpenDoors". You can now just use /OpenDoor.
- Removed cobbelstone walls from blacklist again.
- General code improvements.

Alpha 0.1.6
- New animation algorithms! Prettier, much less error-prone, smaller, and ~30% faster!
- Added support for custom sounds via a resource pack. Thank you @Achaius for all your help with this!
- Added config options for resource pack loading.
- Added portcullis/drawbridge/door speed multiplier variables in the config.
- Speed variable (now called time) in the API now describes amount of time (measured in seconds) it will take to open a door of any type. 
- Now using variable tickrate based on door speed and size! Faster = higher tickrate, slower = lower tickrate. 
- Fixed materials such as andesite turning into stone in < 1.12. (again... Thank you, 1.13).
- Added "/bdversion" command to display the version of this plugin.
- Double steps no longer allowed for now, as they bug out everything.
- Added support for using "/ListDoors <DoorName || PlayerName || PlayerUUID>" from console.
- Added support for using "/DoorInfo <DoorUID>" from console.
- Fixed NPE thrown when using "/ChangePowerBlockLoc" using a name that has more than 1 or 0 result(s).
- Anvils now rotate when used in a door.
- Blacklisted cobblestone walls, as they don't behave properly.

Alpha 0.1.5.4
- Fixed GUI in 1.13.x, thank you @Achaius for the bug report!
- Improved timings for smaller doors.
- Fixed getting door info from GUI.
- Fixed /BDCancel when creating portcullis or relocation power block.

Alpha 0.1.5.3
- Fixed drawbridges removing all blocks instead of putting them in the final location after opening.

Alpha 0.1.5.2 (REMOVED)
- Improved support for blocks introduced in version 1.13 of Minecraft. Thanks @Ashleyekm for the bug report and @Hex_27 for his XMaterial class, making my life a bit easier :D.
- Added optional "-p" flag to the "/NewDoor" command, to make a portcullis instead of a drawbridge/door. The full command is now "/NewDoor [-p] <DoorName>".
- Fixed redstone signals on top of power blocks not triggering the power block.

Alpha 0.1.5.1
- Fixed NPE thrown when attempting to open a door on fresh installs. Note that if you got this error, you will need to regenerate your database! Thanks @antiPerson for your report!

Alpha 0.1.5
- Added portcullis door type! Can be created using /NewPortcullis <PortcullisName> or via the GUI.
- Fixed locking doors in GUI.
- Added power block location to "/DoorInfo <DoorName>" command.

Alpha 0.1.4.7
- Added power block relocation either via /changepowerblockloc <DoorName> or simply via the GUI if you can't be bothered to spend the rest of the day typing that command.
- Fixed GUI cutting off numbers at certain numbers.
- Code improvements (fewer unnecessary calculations).

Alpha 0.1.4.6
- Added basic API for opening/closing doors (with varying speed or instantly).
- Doors/Bridges exceeding a maximum number of blocks (as set in the config) will now open instantly (so no animated blocks).
- Fixed drawbridge powerblock location determination on creation. If powerblocks don't work for a drawbridge, try recreating it.
- Fixed some redstone related issues.
- Corrected version number.

Alpha 0.1.4.5
- Got rid of inventory debug messages...

Alpha 0.1.4.4
- Fixed GUI not working, thanks @SamB440!
- Fixed possible NPE, thanks @SamB440 again! :D

Alpha 0.1.4.3
- Added support for version 1.13.1 of Minecraft, thank you @SamB440 for the heads up!

Alpha 0.1.4.2
- Added support for version 1.13 of Minecraft.

Alpha 0.1.4.1
- Fixed issue with using /OpenDoors in the console.
- Removed debug message... Whoops.
- Hopefully fixed incorrect "There is an update" message.

Alpha 0.1.4
- Added drawbridges.
- Added bStats.
- Added update checker.
- Added /bdcancel to stop door creation process.
- Added support for colors and \n in translation file.
- Now regenerating en_US.txt so no more missing messages on updates...
- Fixed blocks such as andesite turning into regular stone.
- Fixed stairs not rotating properly in doors.
- Now checking full new area where doors will be put before opening.
- Now removing door creation tools on shutdown.
- More messages moved/added to translation file.

Alpha 0.1.3
- Added support for version 1.12 of Minecraft.
- Fixed redstone activation.

Alpha 0.1.2
- New feature added! You can now actually load the plugin!

Alpha 0.1.1
- Fixed crash on startup

Alpha 0.1
- Initial release!
<|MERGE_RESOLUTION|>--- conflicted
+++ resolved
@@ -1,10 +1,7 @@
 Alpha 0.1.8.33
-<<<<<<< HEAD
 - Added code generation to generate the required code for unsupported versions. This is disabled by default, but can be enabled in the config via the "allowCodeGeneration" and the "forceCodeGeneration" options.
 - Removed a bunch of unused code to make updates a bit easier going forward.
-=======
 - Fix the /namedoor command giving you more sticks when running the command multiple times. Thanks, MiniMoro, for the bug report!
->>>>>>> 3e00406f
 
 Alpha 0.1.8.32
 - Fixed end rods not rotating in the Big Door type. Thanks, Achaius, for the bug report!
