--- conflicted
+++ resolved
@@ -126,7 +126,6 @@
                         <argLine>--enable-preview</argLine>
                         <trimStackTrace>false</trimStackTrace>
                         <useFile>false</useFile>
-<<<<<<< HEAD
                         <argLine>
                             --enable-preview
                             --add-opens bigdoors/nl.pim16aap2.bigdoors=ALL-UNNAMED
@@ -140,8 +139,6 @@
                             --add-opens bigdoors/nl.pim16aap2.bigdoors.util.delayedinput=ALL-UNNAMED
                             --add-opens bigdoors/nl.pim16aap2.bigdoors.util.vector=ALL-UNNAMED
                         </argLine>
-=======
->>>>>>> a1ebd08d
                     </configuration>
                 </plugin>
 
@@ -158,10 +155,6 @@
                             <relocation>
                                 <pattern>nl.pim16aap2.jcalculator</pattern>
                                 <shadedPattern>nl.pim16aap2.bigdoors.lib.jcalculator</shadedPattern>
-                            </relocation>
-                            <relocation>
-                                <pattern>com.google.errorprone</pattern>
-                                <shadedPattern>nl.pim16aap2.bigdoors.lib.errorprone</shadedPattern>
                             </relocation>
                         </relocations>
                     </configuration>
