package nl.pim16aap2.bigdoors.doors;

import lombok.NonNull;
import nl.pim16aap2.bigdoors.BigDoors;
import nl.pim16aap2.bigdoors.api.IMessageable;
import nl.pim16aap2.bigdoors.api.IPExecutor;
import nl.pim16aap2.bigdoors.api.IPPlayer;
import nl.pim16aap2.bigdoors.events.dooraction.DoorActionCause;
import nl.pim16aap2.bigdoors.events.dooraction.DoorActionType;
import nl.pim16aap2.bigdoors.util.DoorToggleResult;
import nl.pim16aap2.bigdoors.util.Util;
import org.jetbrains.annotations.Nullable;

import java.util.Objects;
import java.util.Optional;
import java.util.concurrent.CompletableFuture;

/**
 * Represents the class that can open, close, and toggle doors.
 *
 * @author Pim
 */
public final class DoorOpener
{
<<<<<<< HEAD
    // TODO: Desingletonify
    private static final DoorOpener INSTANCE = new DoorOpener();

    private DoorOpener()
    {
    }

    /**
     * Gets the instance of the {@link DoorOpener} if it exists.
     *
     * @return The instance of the {@link DoorOpener}.
     */
    public static @NotNull DoorOpener get()
    {
        return INSTANCE;
    }

=======
>>>>>>> b237eab9
    /**
     * Toggles, opens, or closes a door. Can be called (a)synchronously.
     *
     * @param futureDoor      The door to toggle.
     * @param cause           What caused this action.
     * @param messageReceiver Who will receive any messages that have to be sent.
     * @param responsible     Who is responsible for this door. Either the player who directly toggled it (via a command
     *                        or the GUI), or the original creator when this data is not available.
     * @param time            The amount of time this {@link AbstractDoorBase} will try to use to move. The maximum
     *                        speed is limited, so at a certain point lower values will not increase door speed.
     * @param skipAnimation   If the {@link AbstractDoorBase} should be opened instantly (i.e. skip animation) or not.
     * @param doorActionType  Whether the door should be toggled, opened, or closed.
     * @return The future result of the toggle (will be available before the door starts its animation).
     */
    public @NonNull CompletableFuture<DoorToggleResult> animateDoorAsync(
        final @NonNull CompletableFuture<Optional<AbstractDoorBase>> futureDoor, final @NonNull DoorActionCause cause,
        final @NonNull IMessageable messageReceiver, @Nullable IPPlayer responsible, final double time,
        final boolean skipAnimation, final @NonNull DoorActionType doorActionType)
    {
        return futureDoor.thenComposeAsync(
            doorOpt ->
            {
                if (doorOpt.isEmpty())
                {
                    BigDoors.get().getPLogger()
                            .logThrowable(new NullPointerException("Received empty Optional in toggle request!"));
                    return CompletableFuture.completedFuture(DoorToggleResult.ERROR);
                }

                final @NonNull IPPlayer finalResponsible = Objects.requireNonNullElseGet(responsible, ()
                    -> BigDoors.get().getPlatform().getPPlayerFactory()
                               .create(doorOpt.get().getPrimeOwner().getPPlayerData()));

                return animateDoor(doorOpt.get(), cause, messageReceiver, finalResponsible,
                                   time, skipAnimation, doorActionType);
            }).exceptionally(ex -> Util.exceptionally(ex, DoorToggleResult.ERROR));
    }

    /**
     * Toggles, opens, or closes a door. Can be called (a)synchronously.
     *
     * @param futureDoor     The door to toggle.
     * @param cause          What caused this action.
     * @param responsible    Who is responsible for this door. Either the player who directly toggled it (via a command
     *                       or the GUI), or the original creator when this data is not available.
     * @param time           The amount of time this {@link AbstractDoorBase} will try to use to move. The maximum speed
     *                       is limited, so at a certain point lower values will not increase door speed.
     * @param skipAnimation  If the {@link AbstractDoorBase} should be opened instantly (i.e. skip animation) or not.
     * @param doorActionType Whether the door should be toggled, opened, or closed.
     * @return The future result of the toggle (will be available before the door starts its animation).
     */
    public @NonNull CompletableFuture<DoorToggleResult> animateDoorAsync(
        final @NonNull CompletableFuture<Optional<AbstractDoorBase>> futureDoor, final @NonNull DoorActionCause cause,
        final @Nullable IPPlayer responsible, final double time, final boolean skipAnimation,
        final @NonNull DoorActionType doorActionType)
    {
        final @NonNull IMessageable messageReceiver = getMessageReceiver(responsible, cause);
        return animateDoorAsync(futureDoor, cause, messageReceiver, responsible, time, skipAnimation, doorActionType);
    }

    /**
     * Figures out who should receive all communications about potential issues etc. If there is no responsible player,
     * or if the player did not cause it, that will be the server. Otherwise, it'll be the player themselves.
     *
     * @param responsible The player responsible for this door.
     * @param cause       The cause of the toggle.
     * @return The object that will receive all future messages regarding this toggle.
     */
    private @NonNull IMessageable getMessageReceiver(final @Nullable IPPlayer responsible,
                                                     final @NonNull DoorActionCause cause)
    {
        return responsible == null || cause != DoorActionCause.PLAYER ?
               BigDoors.get().getPlatform().getMessageableServer() : responsible;
    }

    /**
     * Toggles, opens, or closes a door. Can be called (a)synchronously.
     *
     * @param door           The door to toggle.
     * @param cause          What caused this action.
     * @param responsible    Who is responsible for this door. Either the player who directly toggled it (via a command
     *                       or the GUI), or the original creator when this data is not available.
     * @param time           The amount of time this {@link AbstractDoorBase} will try to use to move. The maximum speed
     *                       is limited, so at a certain point lower values will not increase door speed.
     * @param skipAnimation  If the {@link AbstractDoorBase} should be opened instantly (i.e. skip animation) or not.
     * @param doorActionType Whether the door should be toggled, opened, or closed.
     * @return The result of the toggle.
     */
    public @NonNull CompletableFuture<DoorToggleResult> animateDoorAsync(final @NonNull AbstractDoorBase door,
                                                                         final @NonNull DoorActionCause cause,
                                                                         final @Nullable IPPlayer responsible,
                                                                         final double time,
                                                                         final boolean skipAnimation,
                                                                         final @NonNull DoorActionType doorActionType)
    {
        final @NonNull IMessageable messageReceiver = getMessageReceiver(responsible, cause);
        return animateDoorAsync(door, cause, messageReceiver, responsible, time, skipAnimation, doorActionType);
    }

    /**
     * Toggles, opens, or closes a door. Can be called (a)synchronously.
     *
     * @param door            The door to toggle.
     * @param cause           What caused this action.
     * @param messageReceiver The object that will receive any messages that may be sent.
     * @param responsible     Who is responsible for this door. Either the player who directly toggled it (via a command
     *                        or the GUI), or the original creator when this data is not available.
     * @param time            The amount of time this {@link AbstractDoorBase} will try to use to move. The maximum
     *                        speed is limited, so at a certain point lower values will not increase door speed.
     * @param skipAnimation   If the {@link AbstractDoorBase} should be opened instantly (i.e. skip animation) or not.
     * @param doorActionType  Whether the door should be toggled, opened, or closed.
     * @return The result of the toggle.
     */
    public @NonNull CompletableFuture<DoorToggleResult> animateDoorAsync(final @NonNull AbstractDoorBase door,
                                                                         final @NonNull DoorActionCause cause,
                                                                         final @NonNull IMessageable messageReceiver,
                                                                         @Nullable IPPlayer responsible,
                                                                         final double time,
                                                                         final boolean skipAnimation,
                                                                         final @NonNull DoorActionType doorActionType)
    {
        final IPPlayer finalResponsible = responsible != null ? responsible :
                                          BigDoors.get().getPlatform().getPPlayerFactory()
                                                  .create(door.getPrimeOwner().getPPlayerData());
        return animateDoor(door, cause, messageReceiver, finalResponsible, time, skipAnimation, doorActionType);
    }

    /**
     * Initiates a door animation on the main thread. May be called from any thread.
     *
     * @param door            The door.
     * @param cause           What caused this action.
     * @param messageReceiver Who will receive any messages that have to be sent.
     * @param responsible     Who is responsible for this door. Either the player who directly toggled it (via a command
     *                        or the GUI), or the original creator when this data is not available.
     * @param time            The amount of time this {@link AbstractDoorBase} will try to use to move. The maximum
     *                        speed is limited, so at a certain point lower values will not increase door speed.
     * @param skipAnimation   If the {@link AbstractDoorBase} should be opened instantly (i.e. skip animation) or not.
     * @param doorActionType  Whether the door should be toggled, opened, or closed.
     * @return The result of the animation attempt.
     */
    private @NonNull CompletableFuture<DoorToggleResult> animateDoor(final @NonNull AbstractDoorBase door,
                                                                     final @NonNull DoorActionCause cause,
                                                                     final @NonNull IMessageable messageReceiver,
                                                                     final @NonNull IPPlayer responsible,
                                                                     final double time, boolean skipAnimation,
                                                                     final @NonNull DoorActionType doorActionType)
    {
        if (BigDoors.get().getPlatform().isMainThread(Thread.currentThread().getId()))
            return CompletableFuture.completedFuture(door.toggle(cause, messageReceiver, responsible,
                                                                 time, skipAnimation, doorActionType));

        final @NonNull IPExecutor pExecutor = BigDoors.get().getPlatform().getPExecutor();
        return pExecutor.supplyOnMainThread(() -> door.toggle(cause, messageReceiver, responsible,
                                                              time, skipAnimation, doorActionType))
                        .exceptionally(ex -> Util.exceptionally(ex, DoorToggleResult.ERROR));
    }
}<|MERGE_RESOLUTION|>--- conflicted
+++ resolved
@@ -22,26 +22,6 @@
  */
 public final class DoorOpener
 {
-<<<<<<< HEAD
-    // TODO: Desingletonify
-    private static final DoorOpener INSTANCE = new DoorOpener();
-
-    private DoorOpener()
-    {
-    }
-
-    /**
-     * Gets the instance of the {@link DoorOpener} if it exists.
-     *
-     * @return The instance of the {@link DoorOpener}.
-     */
-    public static @NotNull DoorOpener get()
-    {
-        return INSTANCE;
-    }
-
-=======
->>>>>>> b237eab9
     /**
      * Toggles, opens, or closes a door. Can be called (a)synchronously.
      *
