--- conflicted
+++ resolved
@@ -3,13 +3,9 @@
 import lombok.NonNull;
 import nl.pim16aap2.bigdoors.BigDoors;
 import nl.pim16aap2.bigdoors.annotations.PersistentVariable;
-<<<<<<< HEAD
 import nl.pim16aap2.bigdoors.util.FastFieldCopier;
-import nl.pim16aap2.bigdoors.util.PLogger;
 import org.jetbrains.annotations.Nullable;
 import sun.misc.Unsafe;
-=======
->>>>>>> 3b82ef1a
 
 import java.io.ByteArrayInputStream;
 import java.io.ByteArrayOutputStream;
@@ -92,7 +88,7 @@
         }
         catch (Exception e)
         {
-            PLogger.get().logThrowable(e);
+            BigDoors.get().getPLogger().logThrowable(e);
         }
         UNSAFE = unsafe;
 
@@ -104,7 +100,7 @@
         }
         catch (Exception e)
         {
-            PLogger.get().logThrowable(e);
+            BigDoors.get().getPLogger().logThrowable(e);
         }
 
         INIT_METHOD = initMethod;
@@ -122,9 +118,8 @@
         }
         catch (Throwable t)
         {
-<<<<<<< HEAD
             // TODO: Enable this after fixing up the unit tests.
-//            PLogger.get()
+//            BigDoors.get().getPLogger()
 //                   .logThrowable(Level.FINER, t, "Could not access required ctor for class: " + getDoorTypeName() +
 //                       ". Defaulting to Unsafe!");
         }
@@ -134,15 +129,10 @@
             IllegalStateException exception = new IllegalStateException(
                 "Could not find CTOR for class " + getDoorTypeName() +
                     " and Unsafe is unavailable! This type cannot be enabled!");
-            PLogger.get().logThrowableSilently(exception);
+            BigDoors.get().getPLogger().logThrowableSilently(exception);
             throw exception;
-=======
-            final RuntimeException e = new RuntimeException("Failed to analyze door type: " + getDoorTypeName(), t);
-            BigDoors.get().getPLogger().logThrowableSilently(e);
-            throw e;
->>>>>>> 3b82ef1a
-        }
-        PLogger.get().logMessage(Level.FINE, "Using " + (this.ctor == null ? "Unsafe" : "Reflection") +
+        }
+        BigDoors.get().getPLogger().logMessage(Level.FINE, "Using " + (this.ctor == null ? "Unsafe" : "Reflection") +
             " construction method for class " + getDoorTypeName());
 
         findAnnotatedFields();
