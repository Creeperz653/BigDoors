package nl.pim16aap2.bigdoors.doors;

import lombok.NonNull;
import nl.pim16aap2.bigdoors.annotations.PersistentVariable;
import nl.pim16aap2.bigdoors.util.FastFieldCopier;
import org.jetbrains.annotations.Nullable;
import sun.misc.Unsafe;

import java.io.ByteArrayInputStream;
import java.io.ByteArrayOutputStream;
import java.io.ObjectInputStream;
import java.io.ObjectOutputStream;
import java.io.Serializable;
import java.lang.reflect.Constructor;
import java.lang.reflect.Field;
import java.lang.reflect.InvocationTargetException;
import java.lang.reflect.Method;
import java.util.ArrayList;
import java.util.Arrays;
import java.util.List;
import java.util.logging.Level;

/**
 * Manages the serialization aspects of the doors.
 *
 * @param <T> The type of door.
 * @author Pim
 */
public class DoorSerializer<T extends AbstractDoorBase>
{
    /**
     * The list of serializable fields in the target class {@link #doorClass}.
     */
    private final @NonNull List<Field> fields = new ArrayList<>();

    /**
     * The target class.
     */
    private final @NonNull Class<T> doorClass;

    /**
     * The constructor in the {@link #doorClass} that takes exactly 1 argument of the type {@link
     * AbstractDoorBase.DoorData} if such a constructor exists.
     */
    private final @Nullable Constructor<T> ctor;

    /**
     * The {@link Unsafe} instance.
     */
    private static final Unsafe UNSAFE;

    private static final FastFieldCopier<AbstractDoorBase.SimpleDoorData, AbstractDoorBase> FIELD_COPIER_UID =
        FastFieldCopier.of(AbstractDoorBase.SimpleDoorData.class, "uid", AbstractDoorBase.class, "doorUID");
    private static final FastFieldCopier<AbstractDoorBase.SimpleDoorData, AbstractDoorBase> FIELD_COPIER_WORLD =
        FastFieldCopier.of(AbstractDoorBase.SimpleDoorData.class, "world", AbstractDoorBase.class, "world");
    private static final FastFieldCopier<AbstractDoorBase.SimpleDoorData, AbstractDoorBase> FIELD_COPIER_PRIME_OWNER =
        FastFieldCopier.of(AbstractDoorBase.SimpleDoorData.class, "primeOwner", AbstractDoorBase.class, "primeOwner");
    private static final FastFieldCopier<AbstractDoorBase.DoorData, AbstractDoorBase> FIELD_COPIER_DOOR_OWNERS =
        FastFieldCopier.of(AbstractDoorBase.DoorData.class, "doorOwners", AbstractDoorBase.class, "doorOwners");

    /**
     * The init method in the {@link AbstractDoorBase} class.
     * <p>
     * Used to initialize all the non-final parameters when instantiating the {@link #doorClass} via the {@link #UNSAFE}
     * method.
     * <p>
     * See {@link #instantiateUnsafe(AbstractDoorBase.DoorData)}.
     */
    private static final Method INIT_METHOD;

    /**
     * Checks if the unsafe method is available.
     * <p>
     * For this to be true both {@link #UNSAFE} and {@link #INIT_METHOD} must be available.
     */
    private static final boolean UNSAFE_AVAILABLE;

    static
    {
        // Get the Unsafe instance.
        Unsafe unsafe = null;
        try
        {
            Field unsafeField = Unsafe.class.getDeclaredField("theUnsafe");
            unsafeField.setAccessible(true);
            unsafe = (Unsafe) unsafeField.get(null);
        }
        catch (Exception e)
        {
            BigDoors.get().getPLogger().logThrowable(e);
        }
        UNSAFE = unsafe;

        Method initMethod = null;
        try
        {
            initMethod = AbstractDoorBase.class.getDeclaredMethod("init", AbstractDoorBase.DoorData.class);
            initMethod.setAccessible(true);
        }
        catch (Exception e)
        {
            BigDoors.get().getPLogger().logThrowable(e);
        }

        INIT_METHOD = initMethod;
        UNSAFE_AVAILABLE = UNSAFE != null && INIT_METHOD != null;
    }

    public DoorSerializer(final @NonNull Class<T> doorClass)
        throws Exception
    {
        this.doorClass = doorClass;
        Constructor<T> ctor = null;
        try
        {
            ctor = doorClass.getDeclaredConstructor(AbstractDoorBase.DoorData.class);
            ctor.setAccessible(true);
        }
        catch (Throwable t)
        {
<<<<<<< HEAD
            throw new Exception("Failed to analyze door type: " + getDoorTypeName(), t);
=======
            // TODO: Enable this after fixing up the unit tests.
//            BigDoors.get().getPLogger()
//                   .logThrowable(Level.FINER, t, "Could not access required ctor for class: " + getDoorTypeName() +
//                       ". Defaulting to Unsafe!");
        }
        this.ctor = ctor;
        if (this.ctor == null && !UNSAFE_AVAILABLE)
        {
            IllegalStateException exception = new IllegalStateException(
                "Could not find CTOR for class " + getDoorTypeName() +
                    " and Unsafe is unavailable! This type cannot be enabled!");
            BigDoors.get().getPLogger().logThrowableSilently(exception);
            throw exception;
>>>>>>> ac06a868
        }
        BigDoors.get().getPLogger().logMessage(Level.FINE, "Using " + (this.ctor == null ? "Unsafe" : "Reflection") +
            " construction method for class " + getDoorTypeName());

        findAnnotatedFields();
    }

    private void findAnnotatedFields()
        throws UnsupportedOperationException
    {
        List<Field> fieldList = new ArrayList<>();
        Class<?> clazz = doorClass;
        while (!clazz.equals(AbstractDoorBase.class))
        {
            fieldList.addAll(Arrays.asList(clazz.getDeclaredFields()));
            clazz = clazz.getSuperclass();
        }

        for (final Field field : fieldList)
            if (field.isAnnotationPresent(PersistentVariable.class))
            {
                field.setAccessible(true);
                if (!field.getType().isPrimitive() && !Serializable.class.isAssignableFrom(field.getType()))
                    throw new UnsupportedOperationException(
                        String.format("Type %s of field %s for door type %s is not serializable!",
                                      field.getType().getName(), field.getName(), getDoorTypeName()));
                fields.add(field);
            }
    }

    /**
     * Serializes the type-specific data of a door.
     *
     * @param door The door.
     * @return The serialized type-specific data.
     */
    public byte[] serialize(final AbstractDoorBase door)
        throws Exception
    {
        final ArrayList<Object> values = new ArrayList<>(fields.size());
        for (final Field field : fields)
            try
            {
                values.add(field.get(door));
            }
            catch (IllegalAccessException e)
            {
                throw new Exception(
                    String.format("Failed to get value of field %s (type %s) for door type %s!",
                                  field.getName(), field.getType().getName(), getDoorTypeName()), e);
            }
        return toByteArray(values);
    }

    /**
     * Deserializes the serialized type-specific data of a door.
     * <p>
     * The base doorData and the deserialized data is then used to create a instance of the door type.
     *
     * @param doorData The base door data.
     * @param data     The serialized type-specific data.
     * @return The newly created instance.
     */
    public T deserialize(final @NonNull AbstractDoorBase.DoorData doorData, final byte[] data)
        throws Exception
    {
        return instantiate(doorData, fromByteArray(data));
    }

    private static byte[] toByteArray(final @NonNull Serializable serializable)
        throws Exception
    {
        try (final ByteArrayOutputStream byteArrayOutputStream = new ByteArrayOutputStream();
             final ObjectOutputStream objectOutputStream = new ObjectOutputStream(byteArrayOutputStream))
        {
            objectOutputStream.writeObject(serializable);
            return byteArrayOutputStream.toByteArray();
        }
        catch (Throwable t)
        {
            throw new Exception(t);
        }
    }

    @SuppressWarnings("unchecked")
    private static @NonNull ArrayList<Object> fromByteArray(final byte[] arr)
        throws Exception
    {
        try (final ObjectInputStream objectInputStream = new ObjectInputStream(new ByteArrayInputStream(arr)))
        {
            final Object obj = objectInputStream.readObject();
            if (!(obj instanceof ArrayList))
            {
                throw new IllegalStateException(
                    "Unexpected deserialization type! Expected ArrayList, but got " + obj.getClass().getName());
            }
            //noinspection unchecked
            return (ArrayList<Object>) obj;
        }
        catch (Throwable t)
        {
            throw new Exception(t);
        }
    }

    @NonNull T instantiate(final @NonNull AbstractDoorBase.DoorData doorData,
                           final @NonNull ArrayList<Object> values)
        throws Exception
    {
        if (values.size() != fields.size())
        {
            throw new IllegalStateException(String.format("Expected %d arguments but received %d for type %s",
                                                          fields.size(), values.size(), getDoorTypeName()));
        }

        try
        {
            T door = instantiate(doorData);
            if (door == null)
                throw new IllegalStateException("Failed to initialize door!");
            for (int idx = 0; idx < fields.size(); ++idx)
                fields.get(idx).set(door, values.get(idx));
            return door;
        }
        catch (Throwable t)
        {
            throw new Exception("Failed to create new instance of type: " + getDoorTypeName(), t);
        }
    }

    /**
     * Attempts to create a new instance of {@link #doorClass} using the provided base data.
     * <p>
     * When {@link #ctor} is available, {@link #instantiateReflection(AbstractDoorBase.DoorData, Constructor)} is used.
     * If that is not the case, {@link #instantiateUnsafe(AbstractDoorBase.DoorData)} is used instead.
     *
     * @param doorData The {@link AbstractDoorBase.DoorData} to use for basic {@link AbstractDoorBase} initialization.
     * @return A new instance of {@link #doorClass} if one could be constructed.
     */
    private @Nullable T instantiate(final @NonNull AbstractDoorBase.DoorData doorData)
        throws IllegalAccessException, InstantiationException, InvocationTargetException
    {
        return ctor != null ? instantiateReflection(doorData, ctor) : instantiateUnsafe(doorData);
    }

    private @NonNull T instantiateReflection(final @NonNull AbstractDoorBase.DoorData doorData,
                                             final @NonNull Constructor<T> ctor)
        throws IllegalAccessException, InvocationTargetException, InstantiationException
    {
        return ctor.newInstance(doorData);
    }

    private @Nullable T instantiateUnsafe(final @NonNull AbstractDoorBase.DoorData doorData)
        throws InstantiationException, IllegalAccessException, InvocationTargetException
    {
        if (!UNSAFE_AVAILABLE)
            return null;
        @SuppressWarnings("unchecked")
        T door = (T) UNSAFE.allocateInstance(doorClass);

        FIELD_COPIER_UID.copy(doorData, door);
        FIELD_COPIER_WORLD.copy(doorData, door);
        FIELD_COPIER_PRIME_OWNER.copy(doorData, door);
        FIELD_COPIER_DOOR_OWNERS.copy(doorData, door);

        INIT_METHOD.invoke(door, doorData);
        return door;
    }

    public @NonNull String getDoorTypeName()
    {
        return doorClass.getName();
    }

    @Override
    public String toString()
    {
        StringBuilder sb = new StringBuilder("DoorSerializer for type: ").append(getDoorTypeName()).append("\n");
        for (Field field : fields)
            sb.append("Type: ").append(field.getType().getName())
              .append(", name: ").append(field.getName())
              .append("\n");
        return sb.toString();
    }
}<|MERGE_RESOLUTION|>--- conflicted
+++ resolved
@@ -1,6 +1,7 @@
 package nl.pim16aap2.bigdoors.doors;
 
 import lombok.NonNull;
+import nl.pim16aap2.bigdoors.BigDoors;
 import nl.pim16aap2.bigdoors.annotations.PersistentVariable;
 import nl.pim16aap2.bigdoors.util.FastFieldCopier;
 import org.jetbrains.annotations.Nullable;
@@ -118,24 +119,15 @@
         }
         catch (Throwable t)
         {
-<<<<<<< HEAD
-            throw new Exception("Failed to analyze door type: " + getDoorTypeName(), t);
-=======
-            // TODO: Enable this after fixing up the unit tests.
-//            BigDoors.get().getPLogger()
-//                   .logThrowable(Level.FINER, t, "Could not access required ctor for class: " + getDoorTypeName() +
-//                       ". Defaulting to Unsafe!");
+            BigDoors.get().getPLogger().logThrowable(Level.FINER, t, "Class " + getDoorTypeName() +
+                " does not have DoorData ctor! Using Unsafe instead!");
         }
         this.ctor = ctor;
         if (this.ctor == null && !UNSAFE_AVAILABLE)
-        {
-            IllegalStateException exception = new IllegalStateException(
+            throw new Exception(
                 "Could not find CTOR for class " + getDoorTypeName() +
                     " and Unsafe is unavailable! This type cannot be enabled!");
-            BigDoors.get().getPLogger().logThrowableSilently(exception);
-            throw exception;
->>>>>>> ac06a868
-        }
+
         BigDoors.get().getPLogger().logMessage(Level.FINE, "Using " + (this.ctor == null ? "Unsafe" : "Reflection") +
             " construction method for class " + getDoorTypeName());
 
