--- conflicted
+++ resolved
@@ -9,25 +9,8 @@
 
 public class LimitsManager implements ILimitsManager
 {
-<<<<<<< HEAD
     @Override
-    public @NonNull OptionalInt getLimit(final @NonNull IPPlayer player, final @NonNull Limit limit)
-=======
-    /**
-     * Gets the value of the {@link Limit} for the given player. It checks the global limit, any admin bypass
-     * permission, and the player's personal limit.
-     *
-     * @param player The player for whom to check the limit.
-     * @param limit  The {@link Limit} to check.
-     * @return The value of the limit for the given player, or an empty OptionalInt if none was found.
-     * <p>
-     * If there is a global limit in place (see {@link Limit#getGlobalLimit(IConfigLoader)}), the returned value cannot
-     * exceed this. Not even admins and OPs can bypass this limit.
-     * <p>
-     * If the player has a player limit as well as a global limit, the lowest value of the two will be used.
-     */
     public @NotNull OptionalInt getLimit(final @NotNull IPPlayer player, final @NotNull Limit limit)
->>>>>>> 875bca38
     {
         final boolean hasBypass = BigDoors.get().getPlatform().getPermissionsManager()
                                           .hasPermission(player, limit.getAdminPermission());
@@ -46,22 +29,8 @@
                OptionalInt.empty();
     }
 
-<<<<<<< HEAD
     @Override
-    public boolean exceedsLimit(final @NonNull IPPlayer player, final @NonNull Limit limit, final int value)
-=======
-    /**
-     * Checks if a given value exceeds the limit for this player. For more info, see {@link #getLimit(IPPlayer,
-     * Limit)}.
-     *
-     * @param player The player for whom to check the limit.
-     * @param limit  The {@link Limit} to check.
-     * @param value  The value to compare to the limit.
-     * @return True if the given value exceeds the limit for this player. If value <= limit, this will return false.
-     */
-    public boolean exceedsLimit(final @NotNull IPPlayer player, final @NotNull Limit limit,
-                                final int value)
->>>>>>> 875bca38
+    public boolean exceedsLimit(final @NotNull IPPlayer player, final @NotNull Limit limit, final int value)
     {
         final @NotNull OptionalInt limitValue = getLimit(player, limit);
         return limitValue.isPresent() && value > limitValue.getAsInt();
