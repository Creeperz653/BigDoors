package nl.pim16aap2.bigdoors.managers;

import lombok.NonNull;
import nl.pim16aap2.bigdoors.BigDoors;
import nl.pim16aap2.bigdoors.api.IPPlayer;
import nl.pim16aap2.bigdoors.api.PPlayerData;
import nl.pim16aap2.bigdoors.api.restartable.IRestartableHolder;
import nl.pim16aap2.bigdoors.api.restartable.Restartable;
import nl.pim16aap2.bigdoors.doors.AbstractDoorBase;
import nl.pim16aap2.bigdoors.storage.IStorage;
import nl.pim16aap2.bigdoors.storage.sqlite.SQLiteJDBCDriverConnection;
import nl.pim16aap2.bigdoors.util.DoorOwner;
import nl.pim16aap2.bigdoors.util.Util;
import nl.pim16aap2.bigdoors.util.vector.Vector3Di;

import java.io.File;
import java.util.Collections;
import java.util.List;
import java.util.Optional;
import java.util.OptionalLong;
import java.util.UUID;
import java.util.concurrent.CompletableFuture;
import java.util.concurrent.ConcurrentHashMap;
import java.util.concurrent.ExecutorService;
import java.util.concurrent.Executors;
import java.util.logging.Level;

/**
 * Manages all database interactions.
 *
 * @author Pim
 */
public final class DatabaseManager extends Restartable
{
    /**
     * The thread pool to use for storage access.
     */
    private final @NonNull ExecutorService threadPool;

    /**
     * The number of threads to use for storage access if the storage allows multithreaded access as determined by
     * {@link IStorage#isSingleThreaded()}.
     */
    private static final int THREADCOUNT = 10;

    private final @NonNull IStorage db;

    /**
     * Constructs a new {@link DatabaseManager}.
     *
     * @param restartableHolder The object managing restarts for this object.
     * @param dbFile            The name of the database file.
     */
    public DatabaseManager(final @NonNull IRestartableHolder restartableHolder, final @NonNull File dbFile)
    {
        this(restartableHolder, new SQLiteJDBCDriverConnection(dbFile));
    }

    /**
     * Constructs a new {@link DatabaseManager}.
     *
     * @param restartableHolder The object managing restarts for this object.
     * @param storage           The {@link IStorage} to use for all database calls.
     */
    public DatabaseManager(final @NonNull IRestartableHolder restartableHolder, final @NonNull IStorage storage)
    {
        super(restartableHolder);
        db = storage;
        if (db.isSingleThreaded())
            threadPool = Executors.newSingleThreadExecutor();
        else
            threadPool = Executors.newFixedThreadPool(THREADCOUNT);
    }

    /**
     * Obtains {@link IStorage.DatabaseState} the database is in.
     *
     * @return The {@link IStorage.DatabaseState} the database is in.
     */
    public @NonNull IStorage.DatabaseState getDatabaseState()
    {
        return db.getDatabaseState();
    }

    @Override
    public void restart()
    {
    }

    @Override
    public void shutdown()
    {
    }

    /**
     * Inserts a {@link AbstractDoorBase} into the database.
     *
     * @param newDoor The new {@link AbstractDoorBase}.
     * @return The future result of the operation. If the operation was successful this will be true.
     */
    public @NonNull CompletableFuture<Optional<AbstractDoorBase>> addDoorBase(final @NonNull AbstractDoorBase newDoor)
    {
        return CompletableFuture.supplyAsync(
            () ->
            {
                final @NonNull Optional<AbstractDoorBase> result = db.insert(newDoor);
                result.ifPresent(
                    (door) -> BigDoors.get().getPlatform().getPowerBlockManager()
                                      .onDoorAddOrRemove(door.getWorld().getWorldName(), new Vector3Di(
                                          door.getPowerBlock().getX(),
                                          door.getPowerBlock().getY(),
                                          door.getPowerBlock().getZ())));
                return result;
            }, threadPool).exceptionally(Util::exceptionallyOptional);
    }

    /**
     * Removes a {@link AbstractDoorBase} from the database.
     *
     * @param door The door.
     * @return The future result of the operation. If the operation was successful this will be true.
     */
    public @NonNull CompletableFuture<Boolean> deleteDoor(final @NonNull AbstractDoorBase door)
    {
        BigDoors.get().getDoorRegistry().deregisterDoor(door.getDoorUID());
        return CompletableFuture.supplyAsync(
            () ->
            {
                boolean result = db.removeDoor(door.getDoorUID());
                if (result)
                    BigDoors.get().getPlatform().getPowerBlockManager()
                            .onDoorAddOrRemove(door.getWorld().getWorldName(),
                                               new Vector3Di(door.getPowerBlock().getX(),
                                                             door.getPowerBlock().getY(),
                                                             door.getPowerBlock().getZ()));
                return result;
            }, threadPool).exceptionally(ex -> Util.exceptionally(ex, Boolean.FALSE));
    }

    /**
     * Gets a list of door UIDs that have their engine in a given chunk.
     *
     * @param chunkHash The hash of the chunk the doors are in.
     * @return A list of door UIDs that have their engine in a given chunk.
     */
    public @NonNull CompletableFuture<List<Long>> getDoorsInChunk(final long chunkHash)
    {
        return CompletableFuture.supplyAsync(() -> db.getDoorsInChunk(chunkHash), threadPool)
                                .exceptionally(ex -> Util.exceptionally(ex, Collections.emptyList()));
    }

    /**
     * Gets all {@link AbstractDoorBase} owned by a player. Only searches for {@link AbstractDoorBase} with a given name
     * if one was provided.
     *
     * @param playerUUID The {@link UUID} of the payer.
     * @param doorID     The name or the UID of the {@link AbstractDoorBase} to search for. Can be null.
     * @return All {@link AbstractDoorBase} owned by a player with a specific name.
     */
<<<<<<< HEAD
    public @NotNull CompletableFuture<List<AbstractDoorBase>> getDoors(final @NotNull UUID playerUUID,
                                                                       final @NotNull String doorID)
    {
        // Check if the name is actually the UID of the door.
        final @NotNull OptionalLong doorUID = Util.parseLong(doorID);
        if (doorUID.isPresent())
=======
    public @NonNull CompletableFuture<List<AbstractDoorBase>> getDoors(final @NonNull UUID playerUUID,
                                                                       final @NonNull String name)
    {
        // Check if the name is actually the UID of the door.
        final @NonNull OptionalLong doorID = Util.parseLong(name);
        if (doorID.isPresent())
>>>>>>> b237eab9
            return CompletableFuture
                .supplyAsync(() -> db.getDoor(playerUUID, doorUID.getAsLong())
                                     .map(Collections::singletonList)
                                     .orElse(Collections.emptyList()), threadPool)
                .exceptionally(ex -> Util.exceptionally(ex, Collections.emptyList()));

        return CompletableFuture.supplyAsync(() -> db.getDoors(playerUUID, doorID), threadPool)
                                .exceptionally(ex -> Util.exceptionally(ex, Collections.emptyList()));
    }

    /**
     * See {@link #getDoors(UUID, String)}.
     */
    public @NonNull CompletableFuture<List<AbstractDoorBase>> getDoors(final @NonNull IPPlayer player,
                                                                       final @NonNull String name)
    {
        return getDoors(player.getUUID(), name);
    }

    /**
     * Gets all {@link AbstractDoorBase} owned by a player.
     *
     * @param playerUUID The {@link UUID} of the player.
     * @return All {@link AbstractDoorBase} owned by a player.
     */
    public @NonNull CompletableFuture<List<AbstractDoorBase>> getDoors(final @NonNull UUID playerUUID)
    {
        return CompletableFuture.supplyAsync(() -> db.getDoors(playerUUID), threadPool)
                                .exceptionally(ex -> Util.exceptionally(ex, Collections.emptyList()));
    }

    /**
     * See {@link #getDoors(UUID)}.
     */
    public @NonNull CompletableFuture<List<AbstractDoorBase>> getDoors(final @NonNull IPPlayer player)
    {
        return getDoors(player.getUUID());
    }

    /**
     * Gets all {@link AbstractDoorBase} owned by a player with a specific name.
     *
     * @param playerUUID    The {@link UUID} of the payer.
     * @param name          The name of the {@link AbstractDoorBase} to search for.
     * @param maxPermission The maximum level of ownership (inclusive) this player has over the {@link
     *                      AbstractDoorBase}s.
     * @return All {@link AbstractDoorBase} owned by a player with a specific name.
     */
    public @NonNull CompletableFuture<List<AbstractDoorBase>> getDoors(final @NonNull UUID playerUUID,
                                                                       final @NonNull String name,
                                                                       final int maxPermission)
    {
        return CompletableFuture.supplyAsync(() -> db.getDoors(playerUUID, name, maxPermission), threadPool)
                                .exceptionally(ex -> Util.exceptionally(ex, Collections.emptyList()));
    }

    /**
     * Gets all {@link AbstractDoorBase}s with a specific name, regardless over ownership.
     *
     * @param name The name of the {@link AbstractDoorBase}s.
     * @return All {@link AbstractDoorBase}s with a specific name.
     */
    public @NonNull CompletableFuture<List<AbstractDoorBase>> getDoors(final @NonNull String name)
    {
        return CompletableFuture.supplyAsync(() -> db.getDoors(name), threadPool)
                                .exceptionally(ex -> Util.exceptionally(ex, Collections.emptyList()));
    }

    /**
     * Updates the name of a player in the database, to make sure the player's name and UUID don't go out of sync.
     *
     * @param player The Player.
     * @return The future result of the operation. If the operation was successful this will be true.
     */
    public @NonNull CompletableFuture<Boolean> updatePlayer(final @NonNull IPPlayer player)
    {
        return CompletableFuture.supplyAsync(() -> db.updatePlayerData(player.getPPlayerData()), threadPool)
                                .exceptionally(ex -> Util.exceptionally(ex, Boolean.FALSE));
    }

    /**
     * Tries to find the {@link PPlayerData} for a player with the given {@link UUID}.
     *
     * @param uuid The {@link UUID} of a player.
     * @return The {@link PPlayerData} that represents the player.
     */
    public @NonNull CompletableFuture<Optional<PPlayerData>> getPlayerData(final @NonNull UUID uuid)
    {
        return CompletableFuture.supplyAsync(() -> db.getPlayerData(uuid), threadPool)
                                .exceptionally(Util::exceptionallyOptional);
    }

    /**
     * Tries to get all the players with a given name. Because names are not unique, this may result in any number of
     * matches.
     * <p>
     * If you know the player's UUID, it is recommended to use {@link #getPlayerData(UUID)} instead.
     *
     * @param playerName The name of the player(s).
     * @return All the players with the given name.
     */
    public @NonNull CompletableFuture<List<PPlayerData>> getPlayerData(final @NonNull String playerName)
    {
        return CompletableFuture.supplyAsync(() -> db.getPlayerData(playerName), threadPool)
                                .exceptionally(ex -> Util.exceptionally(ex, Collections.emptyList()));
    }

    /**
     * Gets the {@link AbstractDoorBase} with a specific UID.
     *
     * @param doorUID The UID of the {@link AbstractDoorBase}.
     * @return The {@link AbstractDoorBase} if it exists.
     */
    public @NonNull CompletableFuture<Optional<AbstractDoorBase>> getDoor(final long doorUID)
    {
        return CompletableFuture.supplyAsync(() -> db.getDoor(doorUID), threadPool)
                                .exceptionally(Util::exceptionallyOptional);
    }

    /**
     * Gets the {@link AbstractDoorBase} with the given UID owned by the player. If the given player does not own the
     * provided door, no door will be returned.
     *
     * @param player  The {@link IPPlayer}.
     * @param doorUID The UID of the {@link AbstractDoorBase}.
     * @return The {@link AbstractDoorBase} with the given UID if it exists and the provided player owns it.
     */
    public @NonNull CompletableFuture<Optional<AbstractDoorBase>> getDoor(final @NonNull IPPlayer player,
                                                                          final long doorUID)
    {
        return getDoor(player.getUUID(), doorUID);
    }

    /**
     * Gets the {@link AbstractDoorBase} with the given UID owned by the player. If the given player does not own the *
     * provided door, no door will be returned.
     *
     * @param uuid    The {@link UUID} of the player.
     * @param doorUID The UID of the {@link AbstractDoorBase}.
     * @return The {@link AbstractDoorBase} with the given UID if it exists and the provided player owns it.
     */
    public @NonNull CompletableFuture<Optional<AbstractDoorBase>> getDoor(final @NonNull UUID uuid,
                                                                          final long doorUID)
    {
        return CompletableFuture.supplyAsync(() -> db.getDoor(uuid, doorUID), threadPool)
                                .exceptionally(Util::exceptionallyOptional);
    }

    /**
     * Gets the number of {@link AbstractDoorBase}s owned by a player.
     *
     * @param playerUUID The {@link UUID} of the player.
     * @return The number of {@link AbstractDoorBase}s this player owns.
     */
    public @NonNull CompletableFuture<Integer> countDoorsOwnedByPlayer(final @NonNull UUID playerUUID)
    {
        return CompletableFuture.supplyAsync(() -> db.getDoorCountForPlayer(playerUUID), threadPool)
                                .exceptionally(ex -> Util.exceptionally(ex, -1));
    }

    /**
     * Counts the number of {@link AbstractDoorBase}s with a specific name owned by a player.
     *
     * @param playerUUID The {@link UUID} of the player.
     * @param doorName   The name of the door.
     * @return The number of {@link AbstractDoorBase}s with a specific name owned by a player.
     */
    public @NonNull CompletableFuture<Integer> countDoorsOwnedByPlayer(final @NonNull UUID playerUUID,
                                                                       final @NonNull String doorName)
    {
        return CompletableFuture.supplyAsync(() -> db.getDoorCountForPlayer(playerUUID, doorName), threadPool)
                                .exceptionally(ex -> Util.exceptionally(ex, -1));
    }

    /**
     * The number of {@link AbstractDoorBase}s in the database with a specific name.
     *
     * @param doorName The name of the {@link AbstractDoorBase}.
     * @return The number of {@link AbstractDoorBase}s with a specific name.
     */
    public @NonNull CompletableFuture<Integer> countDoorsByName(final @NonNull String doorName)
    {
        return CompletableFuture.supplyAsync(() -> db.getDoorCountByName(doorName), threadPool)
                                .exceptionally(ex -> Util.exceptionally(ex, -1));
    }

    /**
     * Adds a player as owner to a {@link AbstractDoorBase} at a given level of ownership.
     *
     * @param door       The {@link AbstractDoorBase}.
     * @param player     The {@link IPPlayer}.
     * @param permission The level of ownership.
     * @return True if owner addition was successful.
     */
    public @NonNull CompletableFuture<Boolean> addOwner(final @NonNull AbstractDoorBase door,
                                                        final @NonNull IPPlayer player,
                                                        final int permission)
    {
        if (permission < 1 || permission > 2)
            return CompletableFuture.completedFuture(false);

        return CompletableFuture.supplyAsync(
            () ->
            {
                final @NonNull PPlayerData playerData = player.getPPlayerData();

                final boolean result = db.addOwner(door.getDoorUID(), playerData, permission);
                if (result)
                    ((FriendDoorAccessor) door).addOwner(player.getUUID(), new DoorOwner(door.getDoorUID(),
                                                                                         permission,
                                                                                         playerData));
                return result;
            }, threadPool).exceptionally(ex -> Util.exceptionally(ex, Boolean.FALSE));
    }

    /**
     * Remove a {@link IPPlayer} as owner of a {@link AbstractDoorBase}.
     *
     * @param door   The {@link AbstractDoorBase}.
     * @param player The {@link IPPlayer}.
     * @return True if owner removal was successful.
     */
    public @NonNull CompletableFuture<Boolean> removeOwner(final @NonNull AbstractDoorBase door,
                                                           final @NonNull IPPlayer player)
    {
        return removeOwner(door, player.getUUID());
    }

    /**
     * Remove a {@link IPPlayer} as owner of a {@link AbstractDoorBase}.
     *
     * @param door       The {@link AbstractDoorBase}.
     * @param playerUUID The {@link UUID} of the {@link IPPlayer}.
     * @return True if owner removal was successful.
     */
    public @NonNull CompletableFuture<Boolean> removeOwner(final @NonNull AbstractDoorBase door,
                                                           final @NonNull UUID playerUUID)
    {
        final @NonNull Optional<DoorOwner> doorOwner = door.getDoorOwner(playerUUID);
        if (doorOwner.isEmpty())
        {
            BigDoors.get().getPLogger().logMessage(Level.FINE,
                                                   "Trying to remove player: " + playerUUID + " from door: " +
                                                       door.getDoorUID() +
                                                       ", but the player is not an owner!");
            return CompletableFuture.completedFuture(false);
        }
        if (doorOwner.get().getPermission() == 0)
        {
            BigDoors.get().getPLogger().logMessage(Level.FINE,
                                                   "Trying to remove player: " + playerUUID + " from door: " +
                                                       door.getDoorUID() +
                                                       ", but the player is the prime owner! This is not allowed!");
            return CompletableFuture.completedFuture(false);
        }

        return CompletableFuture.supplyAsync(
            () ->
            {
                final boolean result = db.removeOwner(door.getDoorUID(), playerUUID);
                if (result)
                    ((FriendDoorAccessor) door).removeOwner(playerUUID);
                return result;
            }, threadPool).exceptionally(ex -> Util.exceptionally(ex, Boolean.FALSE));
    }

    /**
     * Updates the all data of an {@link AbstractDoorBase}. This includes both the base data and the type-specific
     * data.
     *
     * @param simpleDoorData The {@link AbstractDoorBase.SimpleDoorData} that describes the base data of door.
     * @param typeData       The type-specific data of this door.
     * @return The future result of the operation. If the operation was successful this will be true.
     */
    public @NonNull CompletableFuture<Boolean> syncDoorData(
        final @NonNull AbstractDoorBase.SimpleDoorData simpleDoorData, final byte[] typeData)
    {
        return CompletableFuture.supplyAsync(() -> db.syncDoorData(simpleDoorData, typeData), threadPool)
                                .exceptionally(ex -> Util.exceptionally(ex, Boolean.FALSE));
    }

    /**
     * Checks if a world contains any big doors.
     *
     * @param worldName The name of the world.
     * @return True if at least 1 door exists in the world.
     */
    @NonNull CompletableFuture<Boolean> isBigDoorsWorld(final @NonNull String worldName)
    {
        return CompletableFuture.supplyAsync(() -> db.isBigDoorsWorld(worldName), threadPool)
                                .exceptionally(ex -> Util.exceptionally(ex, Boolean.FALSE));
    }

    /**
     * Gets a map of location hashes and their connected powerblocks for all doors in a chunk.
     * <p>
     * The key is the hashed location in chunk space, the value is the list of UIDs of the doors whose powerblocks
     * occupies that location.
     *
     * @param chunkHash The hash of the chunk the doors are in.
     * @return A map of location hashes and their connected powerblocks for all doors in a chunk.
     */
    @NonNull CompletableFuture<ConcurrentHashMap<Integer, List<Long>>> getPowerBlockData(final long chunkHash)
    {
        return CompletableFuture.supplyAsync(() -> db.getPowerBlockData(chunkHash), threadPool)
                                .exceptionally(ex -> Util.exceptionally(ex, new ConcurrentHashMap<>(0)));
    }

    /**
     * Provides private access to certain aspects of the {@link AbstractDoorBase} class. Kind of like an (inverted, more
     * cumbersome, and less useful) friend in C++ terms.
     */
    // TODO: Consider if this should make work the other way around? That the Door can access the 'private' methods
    //       of this class? This has several advantages:
    //       - The child classes of the door class don't have access to stuff they shouldn't have access to (these methods)
    //       - All the commands that modify a door can be pooled in the AbstractDoorBase class, instead of being split
    //         over several classes.
    //       Alternatively, consider creating a separate class with package-private access to either this class or
    //       the door one. Might be a bit cleaner.
    public static abstract class FriendDoorAccessor
    {
        /**
         * Adds an owner to the map of Owners.
         *
         * @param uuid      The {@link UUID} of the owner.
         * @param doorOwner The {@link DoorOwner} to add.
         */
        protected abstract void addOwner(final @NonNull UUID uuid, final @NonNull DoorOwner doorOwner);

        /**
         * Removes a {@link DoorOwner} from the list of {@link DoorOwner}s, if possible.
         *
         * @param uuid The {@link UUID} of the {@link DoorOwner} that is to be removed.
         * @return True if removal was successful or false if there was no previous {@link DoorOwner} with the provided
         * {@link UUID}.
         */
        protected abstract boolean removeOwner(final @NonNull UUID uuid);
    }
}<|MERGE_RESOLUTION|>--- conflicted
+++ resolved
@@ -157,21 +157,12 @@
      * @param doorID     The name or the UID of the {@link AbstractDoorBase} to search for. Can be null.
      * @return All {@link AbstractDoorBase} owned by a player with a specific name.
      */
-<<<<<<< HEAD
-    public @NotNull CompletableFuture<List<AbstractDoorBase>> getDoors(final @NotNull UUID playerUUID,
-                                                                       final @NotNull String doorID)
+    public @NonNull CompletableFuture<List<AbstractDoorBase>> getDoors(final @NonNull UUID playerUUID,
+                                                                       final @NonNull String doorID)
     {
         // Check if the name is actually the UID of the door.
-        final @NotNull OptionalLong doorUID = Util.parseLong(doorID);
+        final @NonNull OptionalLong doorUID = Util.parseLong(doorID);
         if (doorUID.isPresent())
-=======
-    public @NonNull CompletableFuture<List<AbstractDoorBase>> getDoors(final @NonNull UUID playerUUID,
-                                                                       final @NonNull String name)
-    {
-        // Check if the name is actually the UID of the door.
-        final @NonNull OptionalLong doorID = Util.parseLong(name);
-        if (doorID.isPresent())
->>>>>>> b237eab9
             return CompletableFuture
                 .supplyAsync(() -> db.getDoor(playerUUID, doorUID.getAsLong())
                                      .map(Collections::singletonList)
