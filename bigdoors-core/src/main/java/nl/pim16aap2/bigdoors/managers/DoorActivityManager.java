--- conflicted
+++ resolved
@@ -70,11 +70,7 @@
      * @param blockMover      The {@link BlockMover} to postprocess.
      * @param allowReschedule Whether or not to allow rescheduling (e.g. autoclose).
      */
-<<<<<<< HEAD
-    public void processFinishedBlockMover(final @NonNull BlockMover blockMover, final boolean allowReschedule)
-=======
     public void processFinishedBlockMover(@NotNull BlockMover blockMover, boolean allowReschedule)
->>>>>>> 875bca38
     {
         int delay = Math.max(Constants.MINIMUM_DOOR_DELAY,
                              BigDoors.get().getPlatform().getConfigLoader().coolDown() * 20);
@@ -83,11 +79,7 @@
                 .runSyncLater(() -> handleFinishedBlockMover(blockMover, allowReschedule), delay);
     }
 
-<<<<<<< HEAD
-    private void handleFinishedBlockMover(final @NonNull BlockMover blockMover, final boolean allowReschedule)
-=======
     private void handleFinishedBlockMover(@NotNull BlockMover blockMover, boolean allowReschedule)
->>>>>>> 875bca38
     {
         setDoorAvailable(blockMover.getDoor().getDoorUID());
 
