package nl.pim16aap2.bigdoors.commands;

import lombok.ToString;
import lombok.val;
import nl.pim16aap2.bigdoors.BigDoors;
import nl.pim16aap2.bigdoors.doors.AbstractDoorBase;
import nl.pim16aap2.bigdoors.util.DoorAttribute;
import nl.pim16aap2.bigdoors.util.DoorRetriever;
import org.jetbrains.annotations.NotNull;

import java.util.concurrent.CompletableFuture;
import java.util.logging.Level;

/**
 * Represents the command that is used to change whether or not a door is locked.
 *
 * @author Pim
 */
@ToString
public class Lock extends DoorTargetCommand
{
    private final boolean lockStatus;

<<<<<<< HEAD
    protected Lock(final @NonNull ICommandSender commandSender, final @NonNull DoorRetriever doorRetriever,
                   final boolean lockStatus)
=======
    protected Lock(final @NotNull ICommandSender commandSender, final @NotNull DoorRetriever doorRetriever,
                   final boolean lock)
>>>>>>> 875bca38
    {
        super(commandSender, doorRetriever, DoorAttribute.LOCK);
        this.lockStatus = lockStatus;
    }

    /**
     * Runs the {@link Lock} command.
     *
     * @param commandSender The {@link ICommandSender} responsible for changing the locked status of the door.
     * @param doorRetriever A {@link DoorRetriever} representing the {@link AbstractDoorBase} for which the locked
     *                      status will be modified.
     * @param lock          The new lock status.
     * @return See {@link BaseCommand#run()}.
     */
    public static @NotNull CompletableFuture<Boolean> run(final @NotNull ICommandSender commandSender,
                                                          final @NotNull DoorRetriever doorRetriever,
                                                          final boolean lock)
    {
        return new Lock(commandSender, doorRetriever, lock).run();
    }

    @Override
    public @NotNull CommandDefinition getCommand()
    {
        return CommandDefinition.LOCK;
    }

    @Override
    protected @NotNull CompletableFuture<Boolean> performAction(final @NotNull AbstractDoorBase door)
    {
        val event = BigDoors.get().getPlatform().getBigDoorsEventFactory()
                            .createDoorPrepareLockChangeEvent(door, lockStatus,
                                                              getCommandSender().getPlayer().orElse(null));
        BigDoors.get().getPlatform().callDoorEvent(event);

        if (event.isCancelled())
        {
            BigDoors.get().getPLogger().logMessage(Level.FINEST, "Event " + event + " was cancelled!");
            return CompletableFuture.completedFuture(true);
        }

        return door.setLocked(lockStatus).syncData().thenApply(x -> true);
    }
}<|MERGE_RESOLUTION|>--- conflicted
+++ resolved
@@ -21,13 +21,8 @@
 {
     private final boolean lockStatus;
 
-<<<<<<< HEAD
-    protected Lock(final @NonNull ICommandSender commandSender, final @NonNull DoorRetriever doorRetriever,
+    protected Lock(final @NotNull ICommandSender commandSender, final @NotNull DoorRetriever doorRetriever,
                    final boolean lockStatus)
-=======
-    protected Lock(final @NotNull ICommandSender commandSender, final @NotNull DoorRetriever doorRetriever,
-                   final boolean lock)
->>>>>>> 875bca38
     {
         super(commandSender, doorRetriever, DoorAttribute.LOCK);
         this.lockStatus = lockStatus;
