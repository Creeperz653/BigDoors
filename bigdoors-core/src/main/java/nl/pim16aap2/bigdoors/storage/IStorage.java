package nl.pim16aap2.bigdoors.storage;

import nl.pim16aap2.bigdoors.api.IPPlayer;
import nl.pim16aap2.bigdoors.doors.AbstractDoorBase;
<<<<<<< HEAD
=======
import nl.pim16aap2.bigdoors.doortypes.DoorType;
import nl.pim16aap2.bigdoors.util.BitFlag;
>>>>>>> 561cce55
import nl.pim16aap2.bigdoors.util.DoorOwner;
import nl.pim16aap2.bigdoors.util.IBitFlag;
import nl.pim16aap2.bigdoors.util.RotateDirection;
import org.jetbrains.annotations.NotNull;

import java.util.List;
import java.util.Optional;
import java.util.UUID;
import java.util.concurrent.ConcurrentHashMap;
import java.util.regex.Pattern;

/**
 * Represents storage of all door related stuff.
 *
 * @author Pim
 */
public interface IStorage
{

    Pattern VALID_TABLE_NAME = Pattern.compile("^[a-zA-Z0-9_]*$");

    /**
     * Checks if a specific String would make for a valid name for a table.
     *
     * @param str The String to check.
     * @return True if this String is valid as a table name.
     */
    static boolean isValidTableName(final @NotNull String str)
    {
        return VALID_TABLE_NAME.matcher(str).find();
    }

    /**
     * Registeres an {@link DoorType} in the database.
     *
     * @param doorType The {@link DoorType}.
     * @return The identifier value assigned to the {@link DoorType} during registration. A value less than 1 means that
     * registration was not successful. If the {@link DoorType} already exists in the database, it will return the
     * existing identifier value. As long as the type does not change,
     */
    long registerDoorType(final @NotNull DoorType doorType);

    /**
     * Gets the level of ownership a given player has over a given door.
     *
     * @param playerUUID The player to check.
     * @param doorUID    The door to retrieve this player's level of ownership of.
     * @return The level of ownership this player has over this door or -1 for no ownership at all.
     */
    int getPermission(final @NotNull String playerUUID, final long doorUID);

    /**
     * Checks if this storage type only allows single threaded access or not.
     *
     * @return True if only single threaded access is allowed.
     */
    boolean isSingleThreaded();

    /**
     * Delete the door with the given doorUID from the database.
     *
     * @param doorUID The UID of the door to delete.
     * @return True if at least 1 door was successfully removed.
     */
    boolean removeDoor(final long doorUID);

    /**
     * Delete all doors owned by the given player with the given name.
     *
     * @param playerUUID The player whose doors to delete.
     * @param doorName   The name of the doors to delete.
     * @return True if at least 1 door was successfully removed.
     */
    boolean removeDoors(final @NotNull String playerUUID, final @NotNull String doorName);

    /**
     * Checks whether or not there are any doors in a given world.
     *
     * @param worldUUID The world.
     * @return True if there are more than 0 doors in a given world.
     */
    boolean isBigDoorsWorld(final @NotNull UUID worldUUID);

    /**
     * Gets the total number of doors own by the given player.
     *
     * @param playerUUID The uuid of the player whose doors to count.
     * @return The total number of doors own by the given player.
     */
    int getDoorCountForPlayer(final @NotNull UUID playerUUID);

    /**
     * Gets the number of doors own by the given player with the given name.
     *
     * @param playerUUID The uuid of the player whose doors to count.
     * @param doorName   The name of the door to search for.
     * @return The number of doors own by the given player with the given name.
     */
    int getDoorCountForPlayer(final @NotNull UUID playerUUID, final @NotNull String doorName);

    /**
     * Gets the total number of doors with the given name regardless of who owns them.
     *
     * @param doorName The name of the doors to search for.
     * @return The total number of doors with the given name.
     */
    int getDoorCountByName(final @NotNull String doorName);

    /**
     * Gets the total number of owners of a door.
     *
     * @param doorUID The {@link AbstractDoorBase}.
     * @return The total number of owners of this door.
     */
    int getOwnerCountOfDoor(final long doorUID);

    /**
     * Gets the door with the given UID for the given player at the level of ownership this player has over this door,
     * if any.
     *
     * @param playerUUID The UUID of the player.
     * @param doorUID    The UID of the door to retrieve.
     * @return The door if it exists and if the player is an owner of it.
     */
    @NotNull
    Optional<AbstractDoorBase> getDoor(final @NotNull UUID playerUUID, final long doorUID);

    /**
     * Gets the door with the given doorUID and the original creator as {@link DoorOwner};
     *
     * @param doorUID The UID of the door to retrieve.
     * @return The door with the given doorUID and the original creator.
     */
    @NotNull
    Optional<AbstractDoorBase> getDoor(final long doorUID);

    /**
     * Gets all the doors owned by the the given player with the given name.
     *
     * @param playerUUID The UUID of the player to search for.
     * @param name       The name of the doors to search for.
     * @return All doors owned by the given player with the given name.
     */
    @NotNull
    Optional<List<AbstractDoorBase>> getDoors(final @NotNull UUID playerUUID, final @NotNull String name);

    /**
     * Gets all the doors owned by the the given player.
     *
     * @param playerUUID The UUID of the player to search for.
     * @return All doors owned by the given player.
     */
    @NotNull
    Optional<List<AbstractDoorBase>> getDoors(final @NotNull UUID playerUUID);

    /**
     * Gets all the doors with the given name, regardless of who owns them.
     *
     * @param name The name of the doors to search for.
     * @return All doors with the given name or an empty Optional if none exist.
     */
    @NotNull
    Optional<List<AbstractDoorBase>> getDoors(final @NotNull String name);

    /**
     * Gets all the doors with the given name, owned by the player with at least a certain permission level.
     *
     * @param playerUUID    The name of the player who owns the doors.
     * @param doorName      The name of the doors to search for.
     * @param maxPermission The maximum level of ownership (inclusive) this player has over the doors.
     * @return All the doors with the given name, owned the player with at least a certain permission level.
     */
    @NotNull
    Optional<List<AbstractDoorBase>> getDoors(final @NotNull String playerUUID,
                                              final @NotNull String doorName,
                                              final int maxPermission);

    /**
     * Gets all the doors owned by a given player with at least a certain permission level.
     *
     * @param playerUUID    The name of the player who owns the doors.
     * @param maxPermission The maximum level of ownership (inclusive) this player has over the doors.
     * @return All the doors owned by the player with at least a certain permission level.
     */
    @NotNull
    Optional<List<AbstractDoorBase>> getDoors(final @NotNull String playerUUID, final int maxPermission);

    /**
     * Updates the name of the player.
     * <p>
     * PlayerUUIDs cannot change, but player names can, so this is needed to keep the names in sync with the UUIDs.
     *
     * @param playerUUID The UUID of the player.
     * @param playerName The current name of the player.
     * @return True if at least 1 record was modified.
     */
    boolean updatePlayerName(final @NotNull String playerUUID, final @NotNull String playerName);

    /**
     * Gets the UUID of a player with a given name.
     *
     * @param playerName The name of the player to search for.
     * @return The UUID of the player if there is exactly one player with this name.
     */
    @NotNull
    Optional<UUID> getPlayerUUID(final @NotNull String playerName);

    /**
     * Gets the name this player had when they last connected to the server from their UUID.
     *
     * @param playerUUID The UUID of the player to search for.
     * @return The name this player had when they last connected to the server.
     */
    @NotNull
    Optional<String> getPlayerName(final @NotNull String playerUUID);

    /**
     * Gets the original creator of a door.
     *
     * @param doorUID The door whose owner to get.
     * @return The original creator of a door.
     */
    @NotNull
    Optional<DoorOwner> getCreatorOfDoor(final long doorUID);

    /**
     * Gets a map of location hashes and their connected powerblocks for all doors in a chunk.
     * <p>
     * The key is the hashed location in chunk space, the value is the list of UIDs of the doors whose powerblocks
     * occupies that location.
     *
     * @param chunkHash The hash of the chunk the doors are in.
     * @return A map of location hashes and their connected powerblocks for all doors in a chunk.
     */
    @NotNull
    ConcurrentHashMap<Integer, List<Long>> getPowerBlockData(final long chunkHash);

    /**
     * Gets a list of door UIDs that have their engine in a given chunk.
     *
     * @param chunkHash The hash of the chunk the doors are in.
     * @return A list of door UIDs that have their engine in a given chunk.
     */
    @NotNull
    List<Long> getDoorsInChunk(final long chunkHash);

    /**
     * Updates the coordinates of a door.
     *
     * @param doorUID The UID of the door to update.
     * @param isOpen  The new open-status of the door.
     * @param xMin    The new minimum x coordinate.
     * @param yMin    The new minimum y coordinate.
     * @param zMin    The new minimum z coordinate.
     * @param xMax    The new maximum x coordinate.
     * @param yMax    The new maximum y coordinate.
     * @param zMax    The new maximum z coordinate.
     * @return True if the update was successful.
     */
    boolean updateDoorCoords(final long doorUID, final boolean isOpen, final int xMin, final int yMin, final int zMin,
                             final int xMax, final int yMax, final int zMax);

    /**
     * Changes the blocksToMove value of a door.
     *
     * @param doorUID The door to modify.
     * @param openDir The new rotation direction of this door.
     * @return True if the update was successful.
     */
    boolean updateDoorOpenDirection(final long doorUID, final @NotNull RotateDirection openDir);

    /**
     * Changes the location of the powerblock of a door.
     *
     * @param doorUID The door to modify.
     * @param xPos    The new x coordinate for the powerblock.
     * @param yPos    The new y coordinate for the powerblock.
     * @param zPos    The new z coordinate for the powerblock.
     * @return True if the update was successful.
     */
    boolean updateDoorPowerBlockLoc(final long doorUID, final int xPos, final int yPos, final int zPos);

    /**
     * Changes the lock status of a door.
     *
     * @param doorUID       The UID of the door to modify.
     * @param newLockStatus The new lock status of this door.
     * @return True if the update was successful.
     */
    boolean setLock(final long doorUID, final boolean newLockStatus);

    /**
     * Inserts a new door in the database.
     *
     * @param door The door to insert.
     * @return True if the update was successful.
     */
    boolean insert(final @NotNull AbstractDoorBase door);

    /**
     * Updates the type-specific data of an {@link AbstractDoorBase} in the database. This data is provided by {@link
     * DoorType#getTypeData(AbstractDoorBase)} ()}.
     *
     * @param door The door whose type-specific data should be updated.
     * @return True if the update was successful.
     */
    boolean updateTypeData(final @NotNull AbstractDoorBase door);

    /**
     * Deletes a {@link DoorType} and all {@link AbstractDoorBase}s of this type from the database.
     * <p>
     * Note that the {@link DoorType} has to be registered before it can be deleted! It doesn't need to be enabled,
     * though.
     *
     * @param doorType The {@link DoorType} to delete.
     * @return True if deletion was successful.
     */
    boolean deleteDoorType(final @NotNull DoorType doorType);

    /**
     * Enables or disables logging of statements sent to the database.
     *
     * @param enabled True to enable statement logging, false to disable.
     */
    void setStatementLogging(final boolean enabled);

    /**
     * Removes an owner of a door. Note that the original creator (= permission level 0) can never be removed.
     *
     * @param doorUID    The UID of the door to modify.
     * @param playerUUID The UUID of the player to remove as owner of the door.
     * @return True if an owner was removed.
     */
    boolean removeOwner(final long doorUID, final @NotNull String playerUUID);

    /**
     * Gets a list of all owners of a door. Contains at least 1 entry (creator).
     *
     * @param doorUID The door to get the owners of.
     * @return A list of all owners of the door.
     */
    @NotNull
    List<DoorOwner> getOwnersOfDoor(final long doorUID);

    /**
     * Adds a player as owner of a door with at a certain permission level to a door.
     * <p>
     * Note that permission level 0 is reserved for the creator, and negative values are not allowed.
     *
     * @param doorUID    The UID of the door to modify.
     * @param player     The player to add as owner.
     * @param permission The level of ownership the player will have over the door.
     * @return True if the update was successful.
     */
    boolean addOwner(final long doorUID, final @NotNull IPPlayer player, final int permission);

    /**
     * Gets the flag value of various boolean properties of a {@link AbstractDoorBase}.
     *
     * @param door The {@link AbstractDoorBase}.
     * @return The flag value of a {@link AbstractDoorBase}.
     */
    default long getFlag(final @NotNull AbstractDoorBase door)
    {
<<<<<<< HEAD
        int flag = 0;
        flag = IBitFlag.changeFlag(DoorFlag.getFlagValue(DoorFlag.ISOPEN), door.isOpen(), flag);
        flag = IBitFlag.changeFlag(DoorFlag.getFlagValue(DoorFlag.ISLOCKED), door.isLocked(), flag);
=======
        long flag = 0;
        flag = BitFlag.changeFlag(DoorFlag.getFlagValue(DoorFlag.ISOPEN), door.isOpen(), flag);
        flag = BitFlag.changeFlag(DoorFlag.getFlagValue(DoorFlag.ISLOCKED), door.isLocked(), flag);
>>>>>>> 561cce55
        return flag;
    }

    /**
     * Obtains {@link DatabaseState} the database is in.
     *
     * @return The {@link DatabaseState} the database is in.
     */
    DatabaseState getDatabaseState();

    /**
     * Represents the status of the database.
     *
     * @author Pim
     */
    enum DatabaseState
    {
        /**
         * Everything is in order.
         */
        OK,

        /**
         * An error occurred somewhere along the way.
         */
        ERROR,

        /**
         * The database is out of date and needs to be upgraded before it can work.
         */
        OUT_OF_DATE,

        /**
         * The database version is newer than the maximum allowed version.
         */
        TOO_NEW,

        /**
         * The database version is older than the minimum allowed version and can therefore not be upgraded.
         */
        TOO_OLD,

        /**
         * The database has not been initialized yet.
         */
        UNINITIALIZED,

        /**
         * No driver could be found.
         */
        NO_DRIVER,
        ;
    }

    /**
     * Set of bit flags to represent various properties of doors.
     *
     * @author Pim
     */
    enum DoorFlag implements IBitFlag
    {
        /**
         * Consider a door to be opened if this flag is enabled.
         */
        ISOPEN(1),

        /**
         * Consider a door to be locked if this flag is enabled.
         */
        ISLOCKED(2),

        /**
         * Consider a door switched on if this flag is enabled. Used in cases of perpetual movement.
         */
        ISSWITCHEDON(4),

        /**
         * Not used for anything at the moment.
         */
        UNUSED(8),
        ;

        /**
         * The bit value of the flag.
         */
        private final long flagValue;

        DoorFlag(final long flagValue)
        {
            this.flagValue = flagValue;
        }

        /**
         * Gets the flag value of a {@link DoorFlag}.
         *
         * @param flag The {@link DoorFlag}.
         * @return The flag value of a {@link DoorFlag}.
         */
        public static long getFlagValue(final @NotNull DoorFlag flag)
        {
            return flag.flagValue;
        }
    }
}<|MERGE_RESOLUTION|>--- conflicted
+++ resolved
@@ -2,11 +2,7 @@
 
 import nl.pim16aap2.bigdoors.api.IPPlayer;
 import nl.pim16aap2.bigdoors.doors.AbstractDoorBase;
-<<<<<<< HEAD
-=======
 import nl.pim16aap2.bigdoors.doortypes.DoorType;
-import nl.pim16aap2.bigdoors.util.BitFlag;
->>>>>>> 561cce55
 import nl.pim16aap2.bigdoors.util.DoorOwner;
 import nl.pim16aap2.bigdoors.util.IBitFlag;
 import nl.pim16aap2.bigdoors.util.RotateDirection;
@@ -371,15 +367,9 @@
      */
     default long getFlag(final @NotNull AbstractDoorBase door)
     {
-<<<<<<< HEAD
-        int flag = 0;
+        long flag = 0;
         flag = IBitFlag.changeFlag(DoorFlag.getFlagValue(DoorFlag.ISOPEN), door.isOpen(), flag);
         flag = IBitFlag.changeFlag(DoorFlag.getFlagValue(DoorFlag.ISLOCKED), door.isLocked(), flag);
-=======
-        long flag = 0;
-        flag = BitFlag.changeFlag(DoorFlag.getFlagValue(DoorFlag.ISOPEN), door.isOpen(), flag);
-        flag = BitFlag.changeFlag(DoorFlag.getFlagValue(DoorFlag.ISLOCKED), door.isLocked(), flag);
->>>>>>> 561cce55
         return flag;
     }
 
