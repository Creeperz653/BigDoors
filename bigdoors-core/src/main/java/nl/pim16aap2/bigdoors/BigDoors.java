package nl.pim16aap2.bigdoors;

<<<<<<< HEAD
import lombok.NonNull;
import nl.pim16aap2.bigdoors.api.IBigDoorsInnerPlatform;
=======
import nl.pim16aap2.bigdoors.api.DebugReporter;
>>>>>>> 875bca38
import nl.pim16aap2.bigdoors.api.IBigDoorsPlatform;
import nl.pim16aap2.bigdoors.api.IMessagingInterface;
import nl.pim16aap2.bigdoors.api.restartable.IRestartable;
import nl.pim16aap2.bigdoors.api.restartable.RestartableHolder;
import nl.pim16aap2.bigdoors.commands.DelayedCommandInputRequest;
import nl.pim16aap2.bigdoors.commands.IPServer;
import nl.pim16aap2.bigdoors.doors.DoorOpener;
import nl.pim16aap2.bigdoors.logging.IPLogger;
import nl.pim16aap2.bigdoors.managers.AutoCloseScheduler;
import nl.pim16aap2.bigdoors.managers.DatabaseManager;
import nl.pim16aap2.bigdoors.managers.DelayedCommandInputManager;
import nl.pim16aap2.bigdoors.managers.DoorActivityManager;
import nl.pim16aap2.bigdoors.managers.DoorRegistry;
import nl.pim16aap2.bigdoors.managers.DoorSpecificationManager;
import nl.pim16aap2.bigdoors.managers.DoorTypeManager;
import nl.pim16aap2.bigdoors.managers.ILimitsManager;
import nl.pim16aap2.bigdoors.managers.LimitsManager;
import nl.pim16aap2.bigdoors.managers.PowerBlockManager;
import nl.pim16aap2.bigdoors.managers.ToolUserManager;
<<<<<<< HEAD
import nl.pim16aap2.bigdoors.util.IDebugReporter;
=======
import org.jetbrains.annotations.NotNull;
>>>>>>> 875bca38
import org.jetbrains.annotations.Nullable;

/**
 * Represents the core class of BigDoors.
 *
 * @author Pim
 */
public final class BigDoors extends RestartableHolder
{
    private static final @NotNull BigDoors INSTANCE = new BigDoors();

    /**
     * Gets the {@link DelayedCommandInputManager} to manage {@link DelayedCommandInputRequest}s.
     *
     * @return The {@link DelayedCommandInputManager} registered by the platform.
     */
    public @NotNull DelayedCommandInputManager getDelayedCommandInputManager()
    {
        return getPlatform().getDelayedCommandInputManager();
    }

    /**
     * The platform to use. e.g. "Spigot".
     */
    private @Nullable IBigDoorsInnerPlatform platform;

    private BigDoors()
    {
    }

    /**
     * Gets the instance of this class.
     *
     * @return The instance of this class.
     */
    public static @NotNull BigDoors get()
    {
        return INSTANCE;
    }

    /**
     * Sets the platform implementing BigDoor's internal API.
     *
     * @param platform The platform implementing BigDoor's internal API.
     */
<<<<<<< HEAD
    public void setBigDoorsPlatform(final @NonNull IBigDoorsInnerPlatform platform)
=======
    public void setBigDoorsPlatform(final @NotNull IBigDoorsPlatform platform)
>>>>>>> 875bca38
    {
        this.platform = platform;
    }

    /**
     * gets the platform implementing BigDoor's internal API.
     *
     * @return The platform implementing BigDoor's internal API.
     */
<<<<<<< HEAD
    public @NonNull IBigDoorsInnerPlatform getPlatform()
=======
    public @NotNull IBigDoorsPlatform getPlatform()
>>>>>>> 875bca38
    {
        if (platform == null)
            throw new IllegalStateException("No platform currently registered!");
        return platform;
    }

    /**
     * Gets the {@link DoorRegistry}.
     *
     * @return The {@link DoorRegistry}.
     */
    public @NotNull DoorRegistry getDoorRegistry()
    {
        return getPlatform().getDoorRegistry();
    }

    /**
     * Gets the {@link DoorOpener}.
     *
     * @return The {@link DoorOpener}.
     */
    public @NotNull DoorOpener getDoorOpener()
    {
        return getPlatform().getDoorOpener();
    }

    /**
     * Gets the {@link LimitsManager}.
     *
     * @return The {@link LimitsManager}.
     */
<<<<<<< HEAD
    public @NonNull ILimitsManager getLimitsManager()
=======
    public @NotNull LimitsManager getLimitsManager()
>>>>>>> 875bca38
    {
        return getPlatform().getLimitsManager();
    }

    /**
     * Gets the {@link PowerBlockManager}.
     *
     * @return The {@link PowerBlockManager}.
     */
    public @NotNull PowerBlockManager getPowerBlockManager()
    {
        return getPlatform().getPowerBlockManager();
    }

    /**
     * Gets the {@link DoorActivityManager} instance.
     *
     * @return The {@link DoorActivityManager} instance.
     */
    public @NotNull DoorActivityManager getDoorActivityManager()
    {
        return getPlatform().getDoorActivityManager();
    }

    /**
     * Gets the {@link AutoCloseScheduler} instance.
     *
     * @return The {@link AutoCloseScheduler} instance.
     */
    public @NotNull AutoCloseScheduler getAutoCloseScheduler()
    {
        return getPlatform().getAutoCloseScheduler();
    }

    /**
     * Gets the {@link DoorSpecificationManager} instance.
     *
     * @return The {@link DoorSpecificationManager} instance.
     */
    public @NotNull DoorSpecificationManager getDoorSpecificationManager()
    {
        return getPlatform().getDoorSpecificationManager();
    }

    /**
     * Gets the {@link DoorTypeManager} instance.
     *
     * @return The {@link DoorTypeManager} instance.
     */
    public @NotNull DoorTypeManager getDoorTypeManager()
    {
        return getPlatform().getDoorTypeManager();
    }

    /**
     * Gets the {@link IPServer} instance.
     *
     * @return The {@link IPServer} instance.
     */
    public @NotNull IPServer getPServer()
    {
        return getPlatform().getPServer();
    }

    /**
     * Gets the {@link ToolUserManager} instance.
     *
     * @return The {@link ToolUserManager} instance.
     */
    public @NotNull ToolUserManager getToolUserManager()
    {
        return getPlatform().getToolUserManager();
    }

    /**
     * Gets the currently used {@link IMessagingInterface}. If the current one isn't set, {@link
     * IBigDoorsPlatform#getMessagingInterface} is used instead.
     *
     * @return The currently used {@link IMessagingInterface}.
     */
    public @NotNull IMessagingInterface getMessagingInterface()
    {
        return getPlatform().getMessagingInterface();
    }

    /**
     * Gets the currently set {@link IPLogger}.
     *
     * @return The currently set {@link IPLogger}..
     */
    public @NotNull IPLogger getPLogger()
    {
        return getPlatform().getPLogger();
    }

    /**
     * Gets the {@link DatabaseManager}.
     *
     * @return The {@link DatabaseManager}.
     */
    public @NotNull DatabaseManager getDatabaseManager()
    {
        return getPlatform().getDatabaseManager();
    }

    /**
     * Gets the {@link IDebugReporter}.
     *
     * @return The {@link IDebugReporter}.
     */
<<<<<<< HEAD
    public @NonNull IDebugReporter getDebugReporter()
=======
    public @NotNull DebugReporter getDebugReporter()
>>>>>>> 875bca38
    {
        return getPlatform().getDebugReporter();
    }

    /**
     * Gets the version of BigDoors that is currently running.
     *
     * @return The version of BigDoors that is currently running.
     */
    public @NotNull String getVersion()
    {
        return getPlatform().getVersion();
    }

    /**
     * Handles a restart.
     */
    public void restart()
    {
        restartables.forEach(IRestartable::restart);
    }

    /**
     * Handles a shutdown.
     */
    public void shutdown()
    {
        restartables.forEach(IRestartable::shutdown);
    }
}<|MERGE_RESOLUTION|>--- conflicted
+++ resolved
@@ -1,11 +1,6 @@
 package nl.pim16aap2.bigdoors;
 
-<<<<<<< HEAD
-import lombok.NonNull;
 import nl.pim16aap2.bigdoors.api.IBigDoorsInnerPlatform;
-=======
-import nl.pim16aap2.bigdoors.api.DebugReporter;
->>>>>>> 875bca38
 import nl.pim16aap2.bigdoors.api.IBigDoorsPlatform;
 import nl.pim16aap2.bigdoors.api.IMessagingInterface;
 import nl.pim16aap2.bigdoors.api.restartable.IRestartable;
@@ -22,14 +17,10 @@
 import nl.pim16aap2.bigdoors.managers.DoorSpecificationManager;
 import nl.pim16aap2.bigdoors.managers.DoorTypeManager;
 import nl.pim16aap2.bigdoors.managers.ILimitsManager;
-import nl.pim16aap2.bigdoors.managers.LimitsManager;
 import nl.pim16aap2.bigdoors.managers.PowerBlockManager;
 import nl.pim16aap2.bigdoors.managers.ToolUserManager;
-<<<<<<< HEAD
 import nl.pim16aap2.bigdoors.util.IDebugReporter;
-=======
 import org.jetbrains.annotations.NotNull;
->>>>>>> 875bca38
 import org.jetbrains.annotations.Nullable;
 
 /**
@@ -75,11 +66,7 @@
      *
      * @param platform The platform implementing BigDoor's internal API.
      */
-<<<<<<< HEAD
-    public void setBigDoorsPlatform(final @NonNull IBigDoorsInnerPlatform platform)
-=======
-    public void setBigDoorsPlatform(final @NotNull IBigDoorsPlatform platform)
->>>>>>> 875bca38
+    public void setBigDoorsPlatform(final @NotNull IBigDoorsInnerPlatform platform)
     {
         this.platform = platform;
     }
@@ -89,11 +76,7 @@
      *
      * @return The platform implementing BigDoor's internal API.
      */
-<<<<<<< HEAD
-    public @NonNull IBigDoorsInnerPlatform getPlatform()
-=======
-    public @NotNull IBigDoorsPlatform getPlatform()
->>>>>>> 875bca38
+    public @NotNull IBigDoorsInnerPlatform getPlatform()
     {
         if (platform == null)
             throw new IllegalStateException("No platform currently registered!");
@@ -121,15 +104,11 @@
     }
 
     /**
-     * Gets the {@link LimitsManager}.
-     *
-     * @return The {@link LimitsManager}.
-     */
-<<<<<<< HEAD
-    public @NonNull ILimitsManager getLimitsManager()
-=======
-    public @NotNull LimitsManager getLimitsManager()
->>>>>>> 875bca38
+     * Gets the {@link ILimitsManager}.
+     *
+     * @return The {@link ILimitsManager}.
+     */
+    public @NotNull ILimitsManager getLimitsManager()
     {
         return getPlatform().getLimitsManager();
     }
@@ -240,11 +219,7 @@
      *
      * @return The {@link IDebugReporter}.
      */
-<<<<<<< HEAD
-    public @NonNull IDebugReporter getDebugReporter()
-=======
-    public @NotNull DebugReporter getDebugReporter()
->>>>>>> 875bca38
+    public @NotNull IDebugReporter getDebugReporter()
     {
         return getPlatform().getDebugReporter();
     }
