--- conflicted
+++ resolved
@@ -46,24 +46,13 @@
      * @param multiplier      The speed multiplier.
      * @param player          The player who opened this door.
      */
-<<<<<<< HEAD
-    public BridgeMover(final @NotNull T door, final double time, final @NotNull PBlockFace upDown,
-=======
     public BridgeMover(final double time, final @NotNull T door,
->>>>>>> 1a41d043
                        final @NotNull RotateDirection rotateDirection, final boolean skipAnimation,
                        final double multiplier, final @NotNull IPPlayer player, final @NotNull IVector3DiConst finalMin,
                        final @NotNull IVector3DiConst finalMax, final @NotNull DoorActionCause cause,
                        final @NotNull DoorActionType actionType)
     {
-<<<<<<< HEAD
         super(door, time, skipAnimation, rotateDirection, player, finalMin, finalMax, cause, actionType);
-=======
-        super(door, time, skipAnimation, null, rotateDirection, -1, player, finalMin, finalMax, cause, actionType);
-
-        System.out.println("finalMin: " + finalMin);
-        System.out.println("finalMax: " + finalMax);
->>>>>>> 1a41d043
 
         NS = door.isNorthSouthAligned();
         rotationCenter = new Vector3Dd(door.getEngine()).add(0.5, 0, 0.5);
