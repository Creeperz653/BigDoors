--- conflicted
+++ resolved
@@ -53,11 +53,7 @@
      * <p>
      * Value: The translated message.
      */
-<<<<<<< HEAD
-    private final @NonNull Map<Message, String> messageMap = new EnumMap<>(Message.class);
-=======
     private final @NotNull Map<Message, String> messageMap = new EnumMap<>(Message.class);
->>>>>>> 875bca38
 
     /**
      * The selected language file.
@@ -82,19 +78,6 @@
         if (!fileDir.exists() && !fileDir.mkdirs())
         {
             plogger.logThrowable(new IOException("Failed to create folder: \"" + fileDir + "\""));
-<<<<<<< HEAD
-            return;
-        }
-
-        // TODO: Don't add .txt if it already ends with .txt
-        textFile = new File(fileDir, fileName + ".txt");
-        if (!textFile.exists())
-        {
-            plogger.warn("Failed to load language file: \"" + textFile
-                             + "\": File not found! Using default file instead!");
-            textFile = new File(fileDir, DEFAULTFILENAME);
-            writeDefaultFile();
-=======
             textFile = new File("");
         }
         else
@@ -110,7 +93,6 @@
                 writeDefaultFile(textFileTmp);
             }
             textFile = textFileTmp;
->>>>>>> 875bca38
         }
         populateMessageMap();
     }
@@ -287,19 +269,8 @@
         return "Translation for key \"" + key + "\" not found! Contact server admin!";
     }
 
-<<<<<<< HEAD
     @Override
-    public @NonNull String getString(final @NonNull String messageName)
-=======
-    /**
-     * Tries to get the translated message from the name of a {@link Message}. If no such mapping exists, an empty
-     * String will be returned.
-     *
-     * @param messageName The name of a {@link Message}, see {@link Message#valueOf(String)}.
-     * @return The translated String if possible, otherwise an empty String.
-     */
     public @NotNull String getString(final @NotNull String messageName)
->>>>>>> 875bca38
     {
         try
         {
@@ -312,21 +283,8 @@
         }
     }
 
-<<<<<<< HEAD
     @Override
-    public @NonNull String getString(final @NonNull Message msg, final @NonNull String... values)
-=======
-    /**
-     * Gets the translated message of the provided {@link Message} and substitutes its variables for the provided
-     * values.
-     *
-     * @param msg    The {@link Message} to translate.
-     * @param values The values to substitute for the variables in the message.
-     * @return The translated message of the provided {@link Message} and substitutes its variables for the provided
-     * values.
-     */
     public @NotNull String getString(final @NotNull Message msg, final @NotNull String... values)
->>>>>>> 875bca38
     {
         if (msg.equals(Message.EMPTY))
             return "";
