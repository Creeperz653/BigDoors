package nl.pim16aap2.bigdoors.util;

import lombok.NonNull;
import lombok.experimental.UtilityClass;
import nl.pim16aap2.bigdoors.BigDoors;
import nl.pim16aap2.bigdoors.api.IPLocationConst;
import nl.pim16aap2.bigdoors.api.IPPlayer;
import nl.pim16aap2.bigdoors.doors.AbstractDoorBase;
import nl.pim16aap2.bigdoors.logging.PLogger;
import nl.pim16aap2.bigdoors.util.vector.Vector2Di;
import nl.pim16aap2.bigdoors.util.vector.Vector3Di;
import nl.pim16aap2.bigdoors.util.vector.Vector3DiConst;
import org.jetbrains.annotations.Contract;
import org.jetbrains.annotations.Nullable;

import java.security.SecureRandom;
import java.util.Arrays;
import java.util.EnumMap;
import java.util.Map;
import java.util.Optional;
import java.util.OptionalDouble;
import java.util.OptionalInt;
import java.util.OptionalLong;
import java.util.Random;
import java.util.UUID;
import java.util.concurrent.CompletableFuture;
import java.util.function.Function;
import java.util.function.Predicate;
import java.util.function.Supplier;
import java.util.regex.Matcher;
import java.util.regex.Pattern;

/**
 * Represents various small and platform agnostic utility functions.
 *
 * @author Pim
 */
@UtilityClass
public final class Util
{
    /**
     * Characters to use in (secure) random strings.
     */
    @NonNull
    private static final String chars = "0123456789ABCDEFGHIJKLMNOPQRSTUVWXYZabcdefghijklmnopqrstuvwxyz";

    /**
     * Used to generate secure random strings. It's more secure than {@link Util#rnd}, but slower.
     */
    @NonNull
    private static final SecureRandom srnd = new SecureRandom();

    /**
     * Used to generate simple random strings. It's faster than {@link Util#srnd}, but not secure.
     */
    @NonNull
    private static final Random rnd = new Random();

    @NonNull
    private static final Map<PBlockFace, RotateDirection> toRotateDirection = new EnumMap<>(PBlockFace.class);
    @NonNull
    private static final Map<RotateDirection, PBlockFace> toPBlockFace = new EnumMap<>(RotateDirection.class);

    static
    {
        for (final @NonNull PBlockFace pbf : PBlockFace.values())
        {
            RotateDirection mappedRotDir;
            try
            {
                mappedRotDir = RotateDirection.valueOf(pbf.toString());
            }
            catch (IllegalArgumentException e)
            {
                mappedRotDir = RotateDirection.NONE;
            }
            toRotateDirection.put(pbf, mappedRotDir);
            toPBlockFace.put(mappedRotDir, pbf);
        }
    }

    /**
     * Logs a throwable using {@link PLogger#logThrowable(Throwable)} and returns a fallback value.
     * <p>
     * Mostly useful for {@link CompletableFuture#exceptionally(Function)}.
     *
     * @param throwable The throwable to send to the logger.
     * @param fallback  The fallback value to return.
     * @param <T>       The type of the fallback value.
     * @return The fallback value.
     */
    @Contract("_, !null -> !null")
    public <T> T exceptionally(final @NonNull Throwable throwable, final T fallback)
    {
        BigDoors.get().getPLogger().logThrowable(throwable);
        return fallback;
    }

    /**
     * See {@link #exceptionally(Throwable, Object)} with a null fallback value.
     *
     * @return Always null
     */
    public @Nullable <T> T exceptionally(final @NonNull Throwable throwable)
    {
        return exceptionally(throwable, null);
    }

    /**
     * See {@link #exceptionally(Throwable, Object)} with a fallback value of {@link Optional#empty()}.
     *
     * @return Always {@link Optional#empty()}.
     */
    public <T> Optional<T> exceptionallyOptional(final @NonNull Throwable throwable)
    {
        return exceptionally(throwable, Optional.empty());
    }

<<<<<<< HEAD
    /**
     * Handles exceptional completion of a {@link CompletableFuture}. This ensure that the target is finished
     * exceptionally as well, to propagate the exception.
     *
     * @param throwable The {@link Throwable} to log.
     * @param fallback  The fallback value to return.
     * @param target    The {@link CompletableFuture} to complete.
     * @return The fallback value.
     */
    public <T, U> T exceptionallyCompletion(@NonNull Throwable throwable, T fallback,
                                            @NonNull CompletableFuture<U> target)
    {
        target.completeExceptionally(throwable);
        return fallback;
    }

    /**
     * Handles exceptional completion of a {@link CompletableFuture}. This ensure that the target is finished
     * exceptionally as well, to propagate the exception.
     *
     * @param throwable The {@link Throwable} to log.
     * @param target    The {@link CompletableFuture} to complete.
     * @return Always null;
     */
    public <T> Void exceptionallyCompletion(@NonNull Throwable throwable, @NonNull CompletableFuture<T> target)
    {
        target.completeExceptionally(throwable);
        return null;
    }

    public static @NotNull OptionalInt parseInt(final @Nullable String str)
=======
    public static @NonNull OptionalInt parseInt(final @Nullable String str)
>>>>>>> b237eab9
    {
        if (str == null)
            return OptionalInt.empty();

        try
        {
            return OptionalInt.of(Integer.parseInt(str));
        }
        catch (NumberFormatException e)
        {
            return OptionalInt.empty();
        }
    }

    public static @NonNull OptionalInt parseInt(final @NonNull Optional<String> str)
    {
        return str.map(Util::parseInt).orElse(OptionalInt.empty());
    }

    public static @NonNull OptionalDouble parseDouble(final @Nullable String str)
    {
        if (str == null)
            return OptionalDouble.empty();

        try
        {
            return OptionalDouble.of(Double.parseDouble(str));
        }
        catch (NumberFormatException e)
        {
            return OptionalDouble.empty();
        }
    }

    public static @NonNull OptionalDouble parseDouble(final @NonNull Optional<String> str)
    {
        return str.map(Util::parseDouble).orElse(OptionalDouble.empty());
    }

    public static @NonNull OptionalLong parseLong(final @Nullable String str)
    {
        if (str == null)
            return OptionalLong.empty();

        try
        {
            return OptionalLong.of(Long.parseLong(str));
        }
        catch (NumberFormatException e)
        {
            return OptionalLong.empty();
        }
    }

    public static @NonNull OptionalLong parseLong(final @NonNull Optional<String> str)
    {
        return str.map(Util::parseLong).orElse(OptionalLong.empty());
    }

    /**
     * See {@link #getDistanceToDoor(IPLocationConst, AbstractDoorBase)}.
     * <p>
     * If the player object has no location, -2 is returned.
     */
    public static double getDistanceToDoor(final @NonNull IPPlayer player, final @NonNull AbstractDoorBase door)
    {
        return player.getLocation().map(location -> getDistanceToDoor(location, door)).orElse(-2d);
    }

    /**
     * Gets the distance between a location and a door. If the location and the door are not in the same world, -1 is
     * returned.
     *
     * @param location The location to check.
     * @param door     The door to check.
     * @return The distance between the location and the door if they lie in the same world, otherwise -1.
     */
    public static double getDistanceToDoor(final @NonNull IPLocationConst location,
                                           final @NonNull AbstractDoorBase door)
    {
        if (!location.getWorld().equals(door.getWorld()))
            return -1;
        return door.getCuboid().getCenter().getDistance(location.getPosition());
    }

    /**
     * Gets a {@link NonNull} value from a {@link Nullable} one, with a provided fallback in case the value is null.
     *
     * @param value    The value that may or may not be null.
     * @param fallback A {@link Supplier} to supply a fallback to return in case the value is null.
     * @param <T>      The type of the value.
     * @return The value if it is not null, otherwise the fallback.
     */
    public @NonNull <T> T valOrDefault(final @Nullable T value, final @NonNull Supplier<T> fallback)
    {
        return value == null ? fallback.get() : value;
    }

    /**
     * Searches through an {@link Iterable} object using a provided search function.
     *
     * @param iterable   The {@link Iterable} object to search through.
     * @param searchPred The search predicate to use.
     * @param <T>        The type of objects stored in the {@link Iterable}.
     * @return The value in the {@link Iterable} object for which the search function returns true, otherwise {@link
     * Optional#empty()}.
     */
    public @NonNull <T> Optional<T> searchIterable(final @NonNull Iterable<T> iterable,
                                                   final @NonNull Predicate<T> searchPred)
    {
        for (final @NonNull T val : iterable)
            if (searchPred.test(val))
                return Optional.of(val);
        return Optional.empty();
    }

    /**
     * Obtains the numbers of question marks in a String.
     *
     * @param statement The String.
     * @return The number of question marks in the String.
     */
    public static int countPatternOccurrences(final @NonNull Pattern pattern, final @NonNull String statement)
    {
        int found = 0;
        final Matcher matcher = pattern.matcher(statement);
        while (matcher.find())
            ++found;
        return found;
    }

    /**
     * Gets the {@link RotateDirection} equivalent of a {@link PBlockFace} if it exists.
     *
     * @param pBlockFace The {@link PBlockFace}.
     * @return The {@link RotateDirection} equivalent of a {@link PBlockFace} if it exists and otherwise {@link
     * RotateDirection#NONE}.
     */
    public static @NonNull RotateDirection getRotateDirection(final @NonNull PBlockFace pBlockFace)
    {
        return toRotateDirection.get(pBlockFace);
    }

    /**
     * Gets the {@link PBlockFace} equivalent of a {@link RotateDirection} if it exists.
     *
     * @param rotateDirection The {@link RotateDirection}.
     * @return The {@link PBlockFace} equivalent of a {@link RotateDirection} if it exists and otherwise {@link
     * PBlockFace#NONE}.
     */
    public static @NonNull PBlockFace getPBlockFace(final @NonNull RotateDirection rotateDirection)
    {
        return toPBlockFace.get(rotateDirection);
    }

    /**
     * Capitalizes the first letter. The rest of the String is left intact.
     *
     * @param string The string for which to capitalize the first letter.
     * @return The same string that it received as input, but with a capizalized first letter.
     */
    public static @NonNull String capitalizeFirstLetter(final @NonNull String string)
    {
        return string.substring(0, 1).toUpperCase() + string.substring(1);
    }

    /**
     * Clamp an angle to [-2PI ; 2PI].
     *
     * @param angle The current angle in radians.
     * @return The angle (in radians) clamped to [-2PI ; 2PI].
     */
    public static double clampAngleRad(final double angle)
    {
        return angle % (2 * Math.PI);
//        double twoPi = 2 * Math.PI;
//        return (angle + twoPi) % twoPi;
    }

    /**
     * Clamp an angle to [-360 ; 360].
     *
     * @param angle The current angle in degrees.
     * @return The angle (in degrees) clamped to [-360 ; 360].
     */
    public static double clampAngleDeg(final double angle)
    {
        return angle % (2 * Math.PI);
    }

    /**
     * Concatenate two arrays.
     *
     * @param <T>
     * @param first  First array.
     * @param second Second array.
     * @return A single concatenated array.
     */
    public static @NonNull <T> T[] concatArrays(final @NonNull T[] first, final @NonNull T[] second)
    {
        T[] result = Arrays.copyOf(first, first.length + second.length);
        System.arraycopy(second, 0, result, first.length, second.length);
        return result;
    }

    /**
     * Double the size of a provided array
     *
     * @param <T>
     * @param arr Array to be doubled in size
     * @return A copy of the array but with doubled size.
     */
    public static @NonNull <T> T[] doubleArraySize(final @NonNull T[] arr)
    {
        return Arrays.copyOf(arr, arr.length * 2);
    }

    /**
     * Truncate an array after a provided new length.
     *
     * @param <T>
     * @param arr       The array to truncate
     * @param newLength The new length of the array.
     * @return A truncated array
     */
    public static @NonNull <T> T[] truncateArray(final @NonNull T[] arr, final int newLength)
    {
        return Arrays.copyOf(arr, newLength);
    }

    /**
     * Check if a given string is a valid door name. The following input is not allowed:
     * <p>
     * - Numerical names (numerical values are reserved for UIDs).
     * <p>
     * - Empty input.
     * <p>
     * - Input containing spaces.
     *
     * @param name The name to test for validity,
     * @return True if the name is allowed.
     */
    public static boolean isValidDoorName(final @NonNull String name)
    {
        if (name.length() == 0 || name.contains(" "))
            return false;

        try
        {
            Long.parseLong(name);
            return false;
        }
        catch (NumberFormatException e)
        {
            return true;
        }

    }

    /**
     * Generate an insecure random alphanumeric string of a given length.
     *
     * @param length Length of the resulting string
     * @return An insecure random alphanumeric string.
     */
    public static @NonNull String randomInsecureString(final int length)
    {
        StringBuilder sb = new StringBuilder(length);
        for (int idx = 0; idx != length; ++idx)
            sb.append(chars.charAt(rnd.nextInt(chars.length())));
        return sb.toString();
    }

    /**
     * Generate a secure random alphanumeric string of a given length.
     *
     * @param length Length of the resulting string
     * @return A secure random alphanumeric string.
     */
    public static @NonNull String secureRandomString(final int length)
    {
        StringBuilder sb = new StringBuilder(length);
        for (int idx = 0; idx != length; ++idx)
            sb.append(chars.charAt(srnd.nextInt(chars.length())));
        return sb.toString();
    }

    public static boolean hasPermissionForAction(final @NonNull UUID uuid, final @NonNull AbstractDoorBase door,
                                                 final @NonNull DoorAttribute attribute)
    {
        return door.getDoorOwner(uuid)
                   .map(doorOwner -> doorOwner.getPermission() <= DoorAttribute.getPermissionLevel(attribute))
                   .orElse(false);
    }

    public static boolean hasPermissionForAction(final @NonNull IPPlayer player, final @NonNull AbstractDoorBase door,
                                                 final @NonNull DoorAttribute attribute)
    {
        return hasPermissionForAction(player.getUUID(), door, attribute);
    }

    /**
     * Obtains a random integer value.
     *
     * @param min The lower bound (inclusive).
     * @param max The lower bound (inclusive).
     * @return A random integer value.
     */
    public static int getRandomNumber(final int min, final int max)
    {

        if (min >= max)
        {
            throw new IllegalArgumentException("max must be greater than min");
        }

        return rnd.nextInt((max - min) + 1) + min;
    }

    /**
     * Gets the chunk coordinates of a position.
     *
     * @param position The position.
     * @return The chunk coordinates.
     */
    public static @NonNull Vector2Di getChunkCoords(final @NonNull Vector3DiConst position)
    {
        return new Vector2Di(position.getX() << 4, position.getZ() << 4);
    }

    /**
     * Gets the 'simple' hash of the chunk given its coordinates. 'simple' here refers to the fact that the world of
     * this chunk will not be taken into account.
     *
     * @param chunkX The x-coordinate of the chunk.
     * @param chunkZ The z-coordinate of the chunk.
     * @return The simple hash of the chunk.
     */
    public static long simpleChunkHashFromChunkCoordinates(final int chunkX, final int chunkZ)
    {
        long hash = 3;
        hash = 19 * hash + (int) (Double.doubleToLongBits(chunkX) ^ (Double.doubleToLongBits(chunkX) >>> 32));
        hash = 19 * hash + (int) (Double.doubleToLongBits(chunkZ) ^ (Double.doubleToLongBits(chunkZ) >>> 32));
        return hash;
    }

    /**
     * Gets the 'simple' hash of the chunk that encompasses the given coordinates. 'simple' here refers to the fact that
     * the world of this chunk will not be taken into account.
     *
     * @param posX The x-coordinate of the location.
     * @param posZ The z-coordinate of the location.
     * @return The simple hash of the chunk.
     */
    public static long simpleChunkHashFromLocation(final int posX, final int posZ)
    {
        return simpleChunkHashFromChunkCoordinates(posX >> 4, posZ >> 4);
    }

    /**
     * Gets the 'simple' hash of a location. 'simple' here refers to the fact that the world of this location will not
     * be taken into account.
     *
     * @param x The x-coordinate of the location.
     * @param y The z-coordinate of the location.
     * @param z The z-coordinate of the location.
     * @return The simple hash of the location.
     */
    public static long simpleLocationhash(final int x, final int y, final int z)
    {
        int hash = 3;
        hash = 19 * hash + (int) (Double.doubleToLongBits(x) ^ Double.doubleToLongBits(x) >>> 32);
        hash = 19 * hash + (int) (Double.doubleToLongBits(y) ^ Double.doubleToLongBits(y) >>> 32);
        hash = 19 * hash + (int) (Double.doubleToLongBits(z) ^ Double.doubleToLongBits(z) >>> 32);
        return hash;
    }

    /**
     * Converts worldspace coordinates to chunkspace coordinates.
     *
     * @param position The position in world space coordinates.
     * @return The coordinates in chunkspace coordinates.
     */
    public static @NonNull Vector3Di getChunkSpacePosition(final @NonNull Vector3DiConst position)
    {
        return getChunkSpacePosition(position.getX(), position.getY(), position.getZ());
    }

    /**
     * Converts world space coordinates to chunk space coordinates.
     *
     * @param x The x coordinate in world space.
     * @param y The y coordinate in world space.
     * @param z The z coordinate in world space.
     * @return The coordinates in chunkspace coordinates.
     */
    public static @NonNull Vector3Di getChunkSpacePosition(final int x, final int y, final int z)
    {
        return new Vector3Di(x % 16, y, z % 16);
    }

    /**
     * Gets the 'simple' hash of a location in chunk-space. 'simple' here refers to the fact that the world of this
     * location will not be taken into account.
     *
     * @param x The x-coordinate of the location.
     * @param y The z-coordinate of the location.
     * @param z The z-coordinate of the location.
     * @return The simple hash of the location in chunk-space.
     */
    public static int simpleChunkSpaceLocationhash(final int x, final int y, final int z)
    {
        int chunkSpaceX = x % 16;
        int chunkSpaceZ = z % 16;
        return (y << 8) + (chunkSpaceX << 4) + chunkSpaceZ;
    }

    /**
     * Convert an array of strings to a single string.
     *
     * @param strings Input array of string
     * @return Resulting concatenated string.
     */
    public static @NonNull String stringFromArray(final @NonNull String[] strings)
    {
        StringBuilder builder = new StringBuilder();
        for (String str : strings)
            builder.append(str);
        return builder.toString();
    }

    /**
     * Check if a given value is between two other values. Matches inclusively.
     *
     * @param test Value to be compared.
     * @param low  Minimum value.
     * @param high Maximum value.
     * @return True if the value is in the provided range or if it equals the low and/or the high value.
     */
    public static boolean between(final int test, final int low, final int high)
    {
        return test <= high && test >= low;
    }

    @Deprecated
    public static int tickRateFromSpeed(final double speed)
    {
        int tickRate;
        if (speed > 9)
            tickRate = 1;
        else if (speed > 7)
            tickRate = 2;
        else if (speed > 6)
            tickRate = 3;
        else
            tickRate = 4;
        return tickRate;
    }

    // Return {time, tickRate, distanceMultiplier} for a given door size.
    @Deprecated
    public static double[] calculateTimeAndTickRate(final int doorSize, double time,
                                                    final double speedMultiplier,
                                                    final double baseSpeed)
    {
        final double[] ret = new double[3];
        final double distance = Math.PI * doorSize / 2;
        if (time == 0.0)
            time = baseSpeed + doorSize / 3.5;
        double speed = distance / time;
        if (speedMultiplier != 1.0 && speedMultiplier != 0.0)
        {
            speed *= speedMultiplier;
            time = distance / speed;
        }

        // Too fast or too slow!
        final double maxSpeed = 11;
        if (speed > maxSpeed || speed <= 0)
            time = distance / maxSpeed;

        final double distanceMultiplier = speed > 4 ? 1.01 : speed > 3.918 ? 1.08 : speed > 3.916 ? 1.10 :
                                                                                    speed > 2.812 ? 1.12 :
                                                                                    speed > 2.537 ? 1.19 :
                                                                                    speed > 2.2 ? 1.22 :
                                                                                    speed > 2.0 ? 1.23 :
                                                                                    speed > 1.770 ?
                                                                                    1.25 :
                                                                                    speed > 1.570 ?
                                                                                    1.28 : 1.30;
        ret[0] = time;
        ret[1] = tickRateFromSpeed(speed);
        ret[2] = distanceMultiplier;
        return ret;
    }
}<|MERGE_RESOLUTION|>--- conflicted
+++ resolved
@@ -2,6 +2,7 @@
 
 import lombok.NonNull;
 import lombok.experimental.UtilityClass;
+import lombok.val;
 import nl.pim16aap2.bigdoors.BigDoors;
 import nl.pim16aap2.bigdoors.api.IPLocationConst;
 import nl.pim16aap2.bigdoors.api.IPPlayer;
@@ -41,29 +42,24 @@
     /**
      * Characters to use in (secure) random strings.
      */
-    @NonNull
-    private static final String chars = "0123456789ABCDEFGHIJKLMNOPQRSTUVWXYZabcdefghijklmnopqrstuvwxyz";
+    private static final  @NonNull String chars = "0123456789ABCDEFGHIJKLMNOPQRSTUVWXYZabcdefghijklmnopqrstuvwxyz";
 
     /**
      * Used to generate secure random strings. It's more secure than {@link Util#rnd}, but slower.
      */
-    @NonNull
-    private static final SecureRandom srnd = new SecureRandom();
+    private static final @NonNull SecureRandom srnd = new SecureRandom();
 
     /**
      * Used to generate simple random strings. It's faster than {@link Util#srnd}, but not secure.
      */
-    @NonNull
-    private static final Random rnd = new Random();
-
-    @NonNull
-    private static final Map<PBlockFace, RotateDirection> toRotateDirection = new EnumMap<>(PBlockFace.class);
-    @NonNull
-    private static final Map<RotateDirection, PBlockFace> toPBlockFace = new EnumMap<>(RotateDirection.class);
+    private static final @NonNull Random rnd = new Random();
+
+    private static final @NonNull Map<PBlockFace, RotateDirection> toRotateDirection = new EnumMap<>(PBlockFace.class);
+    private static final @NonNull Map<RotateDirection, PBlockFace> toPBlockFace = new EnumMap<>(RotateDirection.class);
 
     static
     {
-        for (final @NonNull PBlockFace pbf : PBlockFace.values())
+        for (val pbf : PBlockFace.values())
         {
             RotateDirection mappedRotDir;
             try
@@ -116,7 +112,6 @@
         return exceptionally(throwable, Optional.empty());
     }
 
-<<<<<<< HEAD
     /**
      * Handles exceptional completion of a {@link CompletableFuture}. This ensure that the target is finished
      * exceptionally as well, to propagate the exception.
@@ -147,10 +142,7 @@
         return null;
     }
 
-    public static @NotNull OptionalInt parseInt(final @Nullable String str)
-=======
     public static @NonNull OptionalInt parseInt(final @Nullable String str)
->>>>>>> b237eab9
     {
         if (str == null)
             return OptionalInt.empty();
