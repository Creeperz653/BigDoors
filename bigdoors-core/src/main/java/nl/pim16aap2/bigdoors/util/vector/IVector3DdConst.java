--- conflicted
+++ resolved
@@ -1,10 +1,7 @@
 package nl.pim16aap2.bigdoors.util.vector;
 
-<<<<<<< HEAD
 import nl.pim16aap2.bigdoors.api.IPLocation;
 import nl.pim16aap2.bigdoors.api.IPWorld;
-=======
->>>>>>> 143adbe9
 import org.jetbrains.annotations.NotNull;
 
 public interface IVector3DdConst
@@ -15,13 +12,11 @@
 
     double getZ();
 
-<<<<<<< HEAD
     IPLocation toLocation(final @NotNull IPWorld world);
-=======
+
     default double getDistance(final @NotNull IVector3DiConst point)
     {
         return Math.sqrt(Math.pow(getX() - point.getX(), 2) + Math.pow(getY() - point.getY(), 2) +
                              Math.pow(getZ() - point.getZ(), 2));
     }
->>>>>>> 143adbe9
 }